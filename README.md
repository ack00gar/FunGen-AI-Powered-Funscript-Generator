# VR-Funscript-AI-Generator

This project is a Python-based tool for generating Funscript files from VR videos using Computer Vision (CV) and AI techniques. It leverages YOLO (You Only Look Once) object detection and custom tracking algorithms to automate the process of creating Funscript files for interactive devices.

If you find this project useful, consider supporting me on:

- **Ko-fi**: [![ko-fi](https://ko-fi.com/img/githubbutton_sm.svg)](https://ko-fi.com/H2H818EIJV) 
- **Patreon**: [https://www.patreon.com/c/k00gar](https://www.patreon.com/c/k00gar)

Your support helps me continue developing and improving this project!

Join the **Discord community** for discussions and support: [Discord Community](https://discord.gg/WYkjMbtCZA)

The necessary YOLO models will also be available via the Discord.

---

## DISCLAIMER

This project is at its very early stages of development, still faulty and broken, and is for research and educational purposes only. It is not intended for commercial use.
Please, do not use this project for any commercial purposes without prior consent from the author. It is for individual use only.

---

## Features

- **YOLO Object Detection**: Uses a pre-trained YOLO model to detect and track objects in video frames.
- **Funscript Generation**: Generates Funscript data based on the tracked objects' movements.
- **Scene Change Detection**: Automatically detects scene changes in the video to improve tracking accuracy.
- **Visualization**: Provides real-time visualization of object tracking and Funscript data (in test mode).
- **VR Support**: Optimized for VR videos, with options to process specific regions of the frame.

---

## Project Genesis and Evolution

This project started as a dream to automate Funscript generation for VR videos. Here’s a brief history of its development:

- **Initial Approach (OpenCV Trackers)**: The first version relied on OpenCV trackers to detect and track objects in the video. While functional, the approach was slow (8–20 FPS) and struggled with occlusions and complex scenes.

- **Transition to YOLO**: To improve accuracy and speed, the project shifted to using YOLO object detection. A custom YOLO model was trained on a dataset of VR video frames, significantly improving detection quality. The new approach runs at 90 FPS on a Mac mini M4 pro, making it much more efficient.

- **Original Post**: For more details and discussions, check out the original post on EroScripts:  
[VR Funscript Generation Helper (Python + CV/AI)](https://discuss.eroscripts.com/t/vr-funscript-generation-helper-python-now-cv-ai/202554)

---

## YOLO Model

The YOLO model used in this project is based on YOLOv11n, which was fine-tuned with 10 new classes and 4,500+ frames randomly extracted from a VR video library. Here’s how the model was developed:

- **Initial Training**: A few hundred frames were manually tagged and boxed to create an initial dataset. The model was trained on this dataset to generate preliminary detection results.
- **Iterative Improvement**: The trained model was used to suggest bounding boxes in additional frames. The suggested boxes were manually adjusted, and the dataset was expanded. This process was repeated iteratively to improve the model’s accuracy.
- **Final Training**: After gathering 4,500+ images and 30,149 annotations, the model was trained for 200 epochs. YOLOv11s and YOLOv11m were also tested, but YOLOv11n was chosen for its balance of accuracy and inference speed.
- **Hardware**: The model runs on a Mac using MPS (Metal Performance Shaders) for accelerated inference on ARM chips. Other versions of the model (ONNX and PT) are also available for use on other platforms.

---

## Pipeline Overview

The pipeline for generating Funscript files is as follows:

1. **YOLO Object Detection**: A YOLO model detects relevant objects (e.g., penis, hands, mouth, etc.) in each frame of the video. The detection results are saved to a `.json` file.
2. **Tracking Algorithm**: A custom tracking algorithm processes the YOLO detection results to track the positions of objects over time. The algorithm calculates distances and interactions between objects to determine the Funscript position.
3. **Funscript Generation**: The tracked data is used to generate a raw Funscript file.
4. **Simplifier**: The raw Funscript data is simplified to remove noise and smooth out the motion. The final `.funscript` file is saved.
5. **Heatmap Generation**: A heatmap is generated to visualize the Funscript data.

---

## Prerequisites
 
Before using this project, ensure you have the following installed:

- **Python 3.8 or higher (tested on 3.11 https://www.python.org/downloads/release/python-3118/)**
- **FFmpeg** added to your PATH or specified under the settings menu (https://www.ffmpeg.org/download.html)
--

## Installation

### Clone the repository
   ```bash
   git clone https://github.com/ack00gar/VR-Funscript-AI-Generator.git
   cd VR-Funscript-AI-Generator
   ```
### Install dependencies
* Install miniconda (https://docs.anaconda.com/miniconda/install/) (We removed venv as all the bat files use conda)
* Start a miniconda command prompt
   
**If your GPU supports CUDA (NVIDIA)**
```bash
conda create -n VRFunAIGen python=3.11
conda activate VRFunAIGen
pip install -r requirements.txt
pip uninstall torch torchvision torchaudio
pip3 install torch torchvision torchaudio --index-url https://download.pytorch.org/whl/cu121
python FSGenerator.py
```
While executing, you’ll need to say “yes” a few times. The lines “pip uninstall / pip3 install” is to replace the “CPU” version of torch with a “cuda enabled / GPU” version (you might need to install nvidia CUDA stuff for it to works, I’m not sure).

**If your GPU doesn't support cuda**
```bash
conda create -n VRFunAIGen python=3.11
conda activate VRFunAIGen
pip install -r requirements.txt
python FSGenerator.py
```

### Download the YOLO model
- Place your YOLO model file (e.g., `k00gar-11n-RGB-200ep-best.mlpackage`) in the `models/` sub-directory.
- Alternatively, you can specify a custom path to the model using the `--yolo_model` argument.


**(Optional) Settings**
Find the settings menu in the app to configure optional option.

### Start script
You can use Start windows.bat to launch the gui on windows if you installed with conda

---

## Command Line Usage

To generate a single script with cmd or terminal, run the following command

```bash
<<<<<<< HEAD
python -m script_generator.cli.generate_funscript /path/to/video.mp4
=======
python -m script_generator.cli.generate_funscript_single /path/to/video.mp4
>>>>>>> eb13d99f
```
See examples/windows/Process single video.bat for an example

To generate scripts for all files in a folder use
```bash
python -m script_generator.cli.generate_funscript_folder /path/to/folder
```
See examples/windows/Process folder.bat for an example

### Command-Line Arguments (Shared)
#### Required Arguments
- **`video_path`** Path to the input video file.  

#### Optional Arguments
- **`--reuse-yolo`** Re-use an existing raw YOLO output file instead of generating a new one when available.
- **`--copy-funscript`** Copies the final funscript to the movie directory.
- **`--save-debug-file`** Saves a debug file to disk with all collected metrics. Also allows you to re-use tracking data.

#### Optional Funscript Tweaking Settings
- **`--boost-enabled`** Enable boosting to adjust the motion range dynamically.
- **`--boost-up-percent`** Increase the peaks by a specified percentage to enhance upper motion limits.
- **`--boost-down-percent`** Reduce the lower peaks by a specified percentage to limit downward motion.
- **`--threshold-enabled`** Enable thresholding to control motion mapping within specified bounds.
- **`--threshold-low`** Values below this threshold are mapped to 0, limiting lower boundary motion.
- **`--threshold-high`** Values above this threshold are mapped to 100, limiting upper boundary motion.
- **`--vw-simplification-enabled`** Simplify the generated script to reduce the number of points, making it user-friendly.
- **`--vw-factor`** Determines the degree of simplification. Higher values lead to fewer points.
- **`--rounding`** Set the rounding factor for script values to adjust precision.


### Command-Line Arguments (Folder mode)
- **`--replace-outdated`** Will regenerate outdated funscripts.
- **`--replace-up-to-date`** Will regenerate funscripts that are up to date and made by this app too.
- **`--num-workers`** Number of subprocesses to run in parallel. If you have beefy hardware 4 seems to be the sweet spot but technically your VRAM is the limit.
---

## Performance & Parallel Processing
Our pipeline's current bottleneck lies in the Python code within YOLO.track (the object detection library we use), which is challenging to parallelize effectively.

However, when you have high-performance hardware you can use the command line (see above) to processes multiple videos simultaneously. Alternatively you can launch multiple instances of the GUI.

**Important considerations:**
- Each instance requires the YOLO model to load, so monitor your VRAM usage to determine how many instances your hardware can support. For example, an NVIDIA RTX 4090 can handle up to six instances simultaneously.
- The optimal number of instances depends on a combination of factors, including your CPU, GPU, RAM, and system configuration. So experiment with different setups to find the ideal configuration for your hardware! 😊

---

## Miscellaneous

- For VR only **Fisheye** and **Equirectangular** 180° videos are supported
- 2D POV videos have limited support
- 2D / VR is automatically detected for fisheye/equirectangular detection make sure you keep the file format information in the filename (_FISHEYE190, _MKX200, _LR_180, etc.) 

### Configuration / User settings

See config.py for customizations and user settings (will be replaced with a yaml soon).


---

## Output Files

The script generates the following files in the output directory of you project folder:

1. `_rawyolo.msgpack`: Raw YOLO detection data. Can be re-used when re-generating scripts 
2. `_cuts.msgpack`: Detected scene changes.
3. `_rawfunscript.json`: Raw Funscript data. Can be re-used when re-generating script with different settings.
4. `.funscript`: Final Funscript file.
5. `_heatmap.png`: Heatmap visualization of the Funscript data.
6. `_comparefunscripts.png`: Comparison visualization between the generated Funscript and the reference Funscript (if provided).
7. `_adjusted.funscript`: Funscript file with adjusted amplitude.
8. `_metrics.msgpack`: Contains all the raw metrics collected and can be used to debug your video when processing is completed.

---

## Contributing

Contributions are welcome! If you'd like to contribute, please follow these steps:

1. Fork the repository.
2. Create a new branch for your feature or bug fix.
3. Commit your changes.
4. Submit a pull request.

---

## License

This project is licensed under the **Non-Commercial License**. You are free to use the software for personal, non-commercial purposes only. Commercial use, redistribution, or modification for commercial purposes is strictly prohibited without explicit permission from the copyright holder.

This project is not intended for commercial use, nor for generating and distributing in a commercial environment.

For commercial use, please contact me.

See the [LICENSE](LICENSE) file for full details.

---

## Acknowledgments

- **YOLO**: Thanks to the Ultralytics team for the YOLO implementation.
- **FFmpeg**: For video processing capabilities.
- **Eroscripts Community**: For the inspiration and use cases.

---

## Support

If you encounter any issues or have questions, please open an issue on GitHub.

Join the **Discord community** for discussions and support:  
[Discord Community](https://discord.gg/WYkjMbtCZA)

---<|MERGE_RESOLUTION|>--- conflicted
+++ resolved
@@ -124,11 +124,7 @@
 To generate a single script with cmd or terminal, run the following command
 
 ```bash
-<<<<<<< HEAD
-python -m script_generator.cli.generate_funscript /path/to/video.mp4
-=======
 python -m script_generator.cli.generate_funscript_single /path/to/video.mp4
->>>>>>> eb13d99f
 ```
 See examples/windows/Process single video.bat for an example
 
