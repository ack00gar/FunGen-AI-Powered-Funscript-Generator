import multiprocessing
import platform
import argparse
import sys
import logging

<<<<<<< HEAD
def _setup_bootstrap_logger():
    try:
        from application.utils.logger import AppLogger
        app_logger = AppLogger(logger_name='FunGenBootstrap', level=logging.INFO)
        return app_logger.get_logger()
    except Exception:
        logging.basicConfig(level=logging.INFO)
        return logging.getLogger('FunGenBootstrapFallback')

=======

def _setup_bootstrap_logger():
    """Set up early bootstrap logger for startup phase before full logger initialization."""
    # Set up a minimal colored console handler for startup
    logger = logging.getLogger()
    logger.setLevel(logging.INFO)
    
    # Clear any existing handlers
    if logger.hasHandlers():
        logger.handlers.clear()
    
    # Create colored formatter for bootstrap phase
    class BootstrapColoredFormatter(logging.Formatter):
        GREY = "\x1b[90m"
        GREEN = "\x1b[32m"
        YELLOW = "\x1b[33m"
        RED = "\x1b[31m"
        BOLD_RED = "\x1b[31;1m"
        RESET = "\x1b[0m"
        
        format_base = "%(levelname)-8s - %(message)s"
        
        FORMATS = {
            logging.DEBUG: GREY + format_base + RESET,
            logging.INFO: GREEN + format_base + RESET,
            logging.WARNING: YELLOW + format_base + RESET,
            logging.ERROR: RED + format_base + RESET,
            logging.CRITICAL: BOLD_RED + format_base + RESET
        }
        
        def format(self, record):
            log_fmt = self.FORMATS.get(record.levelno)
            formatter = logging.Formatter(log_fmt)
            return formatter.format(record)
    
    # Add console handler with bootstrap formatter
    console_handler = logging.StreamHandler()
    console_handler.setLevel(logging.INFO)
    console_handler.setFormatter(BootstrapColoredFormatter())
    logger.addHandler(console_handler)
>>>>>>> 93371089

def run_gui():
    """Initializes and runs the graphical user interface."""
    from application.logic.app_logic import ApplicationLogic
    from application.gui_components.app_gui import GUI
    core_app = ApplicationLogic(is_cli=False)
    gui = GUI(app_logic=core_app)
    core_app.gui_instance = gui
    gui.run()

def run_cli(args):
    """Runs the application in command-line interface mode."""
    from application.logic.app_logic import ApplicationLogic
    logger = logging.getLogger(__name__)
    logger.info("--- FunGen CLI Mode ---")
    core_app = ApplicationLogic(is_cli=True)
    # This new method in ApplicationLogic will handle the CLI workflow
    core_app.run_cli(args)
    logger.info("--- CLI Task Finished ---")

def main():
    """
    Main function to run the application.
    This function handles dependency checking, argument parsing, and starts either the GUI or CLI.
    """
<<<<<<< HEAD
    # Bootstrap logger early
    bootstrap_logger = _setup_bootstrap_logger()

    # Step 1: Perform dependency check before importing anything else
=======
    # Step 1: Initialize bootstrap logger for early startup logging
    _setup_bootstrap_logger()
    logger = logging.getLogger(__name__)
    
    # Step 2: Perform dependency check before importing anything else
>>>>>>> 93371089
    try:
        from application.utils.dependency_checker import check_and_install_dependencies
        check_and_install_dependencies()
    except ImportError as e:
<<<<<<< HEAD
        bootstrap_logger.error(f"Failed to import dependency checker: {e}")
        bootstrap_logger.error("Please ensure the file 'application/utils/dependency_checker.py' exists.")
        sys.exit(1)
    except Exception as e:
        bootstrap_logger.error(f"An unexpected error occurred during dependency check: {e}")
=======
        logger.error(f"Failed to import dependency checker: {e}")
        logger.error("Please ensure the file 'application/utils/dependency_checker.py' exists.")
        sys.exit(1)
    except Exception as e:
        logger.error(f"An unexpected error occurred during dependency check: {e}")
>>>>>>> 93371089
        sys.exit(1)

    # Step 3: Set platform-specific multiprocessing behavior
    if platform.system() != "Windows":
        multiprocessing.set_start_method('spawn', force=True)
    else:
        # On Windows, ensure proper console window management for multiprocessing
        multiprocessing.set_start_method('spawn', force=True)
        # Note: Windows uses 'spawn' by default, but we ensure it's set explicitly
        # This helps maintain consistent behavior across different Python versions

    # Step 4: Parse command-line arguments
    parser = argparse.ArgumentParser(description="FunGen - Automatic Funscript Generation")
    parser.add_argument('input_path', nargs='?', default=None, help='Path to a video file or a folder of videos. If omitted, GUI will start.')
    parser.add_argument('--mode', choices=['2-stage', '3-stage', '3-stage-mixed', 'oscillation-detector'], default='3-stage', help='The processing mode to use for analysis.')
    parser.add_argument('--overwrite', action='store_true', help='Force processing and overwrite existing funscripts. Default is to skip videos with existing funscripts.')
    parser.add_argument('--no-autotune', action='store_false', dest='autotune', help='Disable applying the default Ultimate Autotune settings after generation.')
    parser.add_argument('--no-copy', action='store_false', dest='copy', help='Do not save a copy of the final funscript next to the video file (will save to output folder only).')
    parser.add_argument('--recursive', '-r', action='store_true', help='If input_path is a folder, process it recursively.')

    args = parser.parse_args()

    # Step 5: Start the appropriate interface
    if args.input_path:
        run_cli(args)
    else:
        run_gui()

if __name__ == "__main__":
    main()<|MERGE_RESOLUTION|>--- conflicted
+++ resolved
@@ -4,7 +4,7 @@
 import sys
 import logging
 
-<<<<<<< HEAD
+
 def _setup_bootstrap_logger():
     try:
         from application.utils.logger import AppLogger
@@ -13,49 +13,6 @@
     except Exception:
         logging.basicConfig(level=logging.INFO)
         return logging.getLogger('FunGenBootstrapFallback')
-
-=======
-
-def _setup_bootstrap_logger():
-    """Set up early bootstrap logger for startup phase before full logger initialization."""
-    # Set up a minimal colored console handler for startup
-    logger = logging.getLogger()
-    logger.setLevel(logging.INFO)
-    
-    # Clear any existing handlers
-    if logger.hasHandlers():
-        logger.handlers.clear()
-    
-    # Create colored formatter for bootstrap phase
-    class BootstrapColoredFormatter(logging.Formatter):
-        GREY = "\x1b[90m"
-        GREEN = "\x1b[32m"
-        YELLOW = "\x1b[33m"
-        RED = "\x1b[31m"
-        BOLD_RED = "\x1b[31;1m"
-        RESET = "\x1b[0m"
-        
-        format_base = "%(levelname)-8s - %(message)s"
-        
-        FORMATS = {
-            logging.DEBUG: GREY + format_base + RESET,
-            logging.INFO: GREEN + format_base + RESET,
-            logging.WARNING: YELLOW + format_base + RESET,
-            logging.ERROR: RED + format_base + RESET,
-            logging.CRITICAL: BOLD_RED + format_base + RESET
-        }
-        
-        def format(self, record):
-            log_fmt = self.FORMATS.get(record.levelno)
-            formatter = logging.Formatter(log_fmt)
-            return formatter.format(record)
-    
-    # Add console handler with bootstrap formatter
-    console_handler = logging.StreamHandler()
-    console_handler.setLevel(logging.INFO)
-    console_handler.setFormatter(BootstrapColoredFormatter())
-    logger.addHandler(console_handler)
->>>>>>> 93371089
 
 def run_gui():
     """Initializes and runs the graphical user interface."""
@@ -81,35 +38,20 @@
     Main function to run the application.
     This function handles dependency checking, argument parsing, and starts either the GUI or CLI.
     """
-<<<<<<< HEAD
+
     # Bootstrap logger early
     bootstrap_logger = _setup_bootstrap_logger()
 
     # Step 1: Perform dependency check before importing anything else
-=======
-    # Step 1: Initialize bootstrap logger for early startup logging
-    _setup_bootstrap_logger()
-    logger = logging.getLogger(__name__)
-    
-    # Step 2: Perform dependency check before importing anything else
->>>>>>> 93371089
     try:
         from application.utils.dependency_checker import check_and_install_dependencies
         check_and_install_dependencies()
     except ImportError as e:
-<<<<<<< HEAD
         bootstrap_logger.error(f"Failed to import dependency checker: {e}")
         bootstrap_logger.error("Please ensure the file 'application/utils/dependency_checker.py' exists.")
         sys.exit(1)
     except Exception as e:
         bootstrap_logger.error(f"An unexpected error occurred during dependency check: {e}")
-=======
-        logger.error(f"Failed to import dependency checker: {e}")
-        logger.error("Please ensure the file 'application/utils/dependency_checker.py' exists.")
-        sys.exit(1)
-    except Exception as e:
-        logger.error(f"An unexpected error occurred during dependency check: {e}")
->>>>>>> 93371089
         sys.exit(1)
 
     # Step 3: Set platform-specific multiprocessing behavior
