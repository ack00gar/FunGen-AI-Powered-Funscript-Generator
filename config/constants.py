--- conflicted
+++ resolved
@@ -81,11 +81,7 @@
     LIVE_YOLO_OSCILLATION = "Live - YOLO + Oscillation (Experimental)"
     OFFLINE_2_STAGE = "Offline - YOLO AI (2 Stages)"
     OFFLINE_3_STAGE = "Offline - YOLO AI + Opt. Flow (3 Stages)"
-<<<<<<< HEAD
     OFFLINE_3_STAGE_MIXED = "Offline - YOLO AI + Mixed Opt. Flow (3 Stages)"
-=======
-    OFFLINE_3_STAGE_MIXED = "Offline - YOLO AI + Mixed Flow (3 Stages Mixed)"
->>>>>>> 93371089
 
 
 ####################################################################################################
