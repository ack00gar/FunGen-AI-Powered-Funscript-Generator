--- conflicted
+++ resolved
@@ -65,11 +65,8 @@
         
         # --- Static grid storage for oscillation area ---
         self.oscillation_grid_blocks: List[Tuple[int, int, int, int]] = []  # List of (x, y, w, h) for each grid block
-<<<<<<< HEAD
-=======
         # --- Always-available set of active grid blocks ---
         self.oscillation_active_block_positions: set = set()
->>>>>>> d8a8c378
 
         self.enable_user_roi_sub_tracking: bool = True
         self.user_roi_tracking_box_size: Tuple[int, int] = (5, 5)
