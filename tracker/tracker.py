import cv2
from collections import Counter, deque
import numpy as np
import time
from typing import List, Dict, Tuple, Optional, Any
from ultralytics import YOLO
import logging
import os

from funscript import DualAxisFunscript
from config import constants
from config.constants_colors import RGBColors
from config.element_group_colors import AppGUIColors
from application.utils import VideoSegment, _format_time


class ROITracker:
    def __init__(self,
                 app_logic_instance: Optional[Any],
                 tracker_model_path: str,
                 pose_model_path: Optional[str] = None,
                 confidence_threshold: float = constants.DEFAULT_TRACKER_CONFIDENCE_THRESHOLD,
                 roi_padding: int = constants.DEFAULT_TRACKER_ROI_PADDING,
                 roi_update_interval: int = constants.DEFAULT_ROI_UPDATE_INTERVAL,
                 roi_smoothing_factor: float = constants.DEFAULT_ROI_SMOOTHING_FACTOR,
                 dis_flow_preset: str = constants.DEFAULT_DIS_FLOW_PRESET,
                 dis_finest_scale: Optional[int] = constants.DEFAULT_DIS_FINEST_SCALE,
                 target_size_preprocess: Tuple[int, int] = (constants.YOLO_INPUT_SIZE, constants.YOLO_INPUT_SIZE),
                 flow_history_window_smooth: int = constants.DEFAULT_FLOW_HISTORY_SMOOTHING_WINDOW,
                 adaptive_flow_scale: bool = True,
                 use_sparse_flow: bool = False,
                 max_frames_for_roi_persistence: int = constants.DEFAULT_ROI_PERSISTENCE_FRAMES,
                 base_amplification_factor: float = constants.DEFAULT_LIVE_TRACKER_BASE_AMPLIFICATION,
                 class_specific_amplification_multipliers: Optional[Dict[str, float]] = None,
                 logger: Optional[logging.Logger] = None,
                 inversion_detection_split_ratio: float = constants.INVERSION_DETECTION_SPLIT_RATIO,
                 video_type_override: Optional[str] = None,
                 load_models_on_init: bool = True
                 ):
        self.app = app_logic_instance  # Can be None if instantiated by Stage 3
        self.video_type_override = video_type_override

        if logger:
            self.logger = logger
        elif self.app and hasattr(self.app, 'logger'):
            self.logger = self.app.logger
        else:
            self.logger = logging.getLogger('ROITracker_fallback')
            if not self.logger.handlers:
                self.logger.addHandler(logging.NullHandler())
            self.logger.warning("No external logger provided to ROITracker, using fallback NullHandler.",
                                extra={'status_message': False})

        self.tracking_mode: str = "YOLO_ROI"
        self.user_roi_fixed: Optional[Tuple[int, int, int, int]] = None
        self.user_roi_initial_point_relative: Optional[Tuple[float, float]] = None
        self.user_roi_tracked_point_relative: Optional[Tuple[float, float]] = None
        self.prev_gray_user_roi_patch: Optional[np.ndarray] = None
        self.user_roi_current_flow_vector: Tuple[float, float] = (0.0, 0.0)

        # --- Oscillation Area Selection ---
        self.oscillation_area_fixed: Optional[Tuple[int, int, int, int]] = None
        self.oscillation_area_initial_point_relative: Optional[Tuple[float, float]] = None
        self.oscillation_area_tracked_point_relative: Optional[Tuple[float, float]] = None
        self.prev_gray_oscillation_area_patch: Optional[np.ndarray] = None
        self.oscillation_ema_alpha: float = 0.3

        # --- Static grid storage for oscillation area ---
        self.oscillation_grid_blocks: List[Tuple[int, int, int, int]] = []  # List of (x, y, w, h) for each grid block
        # --- Always-available set of active grid blocks ---
        self.oscillation_active_block_positions: set = set()

        self.enable_user_roi_sub_tracking: bool = True
        self.user_roi_tracking_box_size: Tuple[int, int] = (5, 5)

        # Store paths
        self.det_model_path = tracker_model_path
        self.pose_model_path = pose_model_path

        # Direct YOLO usage with simple caching
        self._cached_detection_model: Optional[YOLO] = None
        self._cached_model_path: Optional[str] = None

        self.yolo: Optional[YOLO] = None
        self.yolo_pose: Optional[YOLO] = None
        self.classes = []

        # Load class names if detection model is available
        if load_models_on_init and self.det_model_path and os.path.exists(self.det_model_path):
            self._load_class_names()

        self.confidence_threshold = confidence_threshold
        self.roi: Optional[Tuple[int, int, int, int]] = None
        self.roi_padding = roi_padding
        self.roi_update_interval = roi_update_interval
        self.roi_smoothing_factor = max(0.0, min(1.0, roi_smoothing_factor))
        self.internal_frame_counter: int = 0
        self.max_frames_for_roi_persistence = max_frames_for_roi_persistence
        self.frames_since_target_lost: int = 0

        self.base_amplification_factor = base_amplification_factor
        self.class_specific_amplification_multipliers = class_specific_amplification_multipliers if class_specific_amplification_multipliers is not None else constants.DEFAULT_CLASS_AMP_MULTIPLIERS
        self.logger.debug(f"Base Amplification: {self.base_amplification_factor}x")
        self.logger.debug(f"Class Specific Amp Multipliers: {self.class_specific_amplification_multipliers}")

        # Track video source information for user feedback
        self._last_video_source_status: Optional[Dict[str, Any]] = None

        # Ensure these are initialized regardless of self.app
        self.output_delay_frames: int = self.app.tracker.output_delay_frames if self.app and hasattr(self.app, 'tracker') else 0
        self.current_video_fps_for_delay: float = self.app.tracker.current_video_fps_for_delay if self.app and hasattr(
            self.app, 'tracker') else 30.0
        # Sensitivity and offsets should also be settable or taken from defaults if no app
        self.y_offset = self.app.tracker.y_offset if self.app and hasattr(self.app, 'tracker') else constants.DEFAULT_LIVE_TRACKER_Y_OFFSET
        self.x_offset = self.app.tracker.x_offset if self.app and hasattr(self.app, 'tracker') else constants.DEFAULT_LIVE_TRACKER_X_OFFSET
        self.sensitivity = self.app.tracker.sensitivity if self.app and hasattr(self.app, 'tracker') else constants.DEFAULT_LIVE_TRACKER_SENSITIVITY

        self.dis_flow_preset = dis_flow_preset
        self.dis_finest_scale = dis_finest_scale
        dis_preset_map = {
            "ULTRAFAST": cv2.DISOPTICAL_FLOW_PRESET_ULTRAFAST,
            "FAST": cv2.DISOPTICAL_FLOW_PRESET_FAST,
            "MEDIUM": cv2.DISOPTICAL_FLOW_PRESET_MEDIUM,
        }
        try:
            selected_preset_cv = dis_preset_map.get(self.dis_flow_preset.upper(), cv2.DISOPTICAL_FLOW_PRESET_ULTRAFAST)
<<<<<<< HEAD
            # General-purpose dense flow (used in non-oscillation paths)
=======
>>>>>>> 93371089
            self.flow_dense = cv2.DISOpticalFlow_create(selected_preset_cv)
            if self.dis_finest_scale is not None:
                self.flow_dense.setFinestScale(self.dis_finest_scale)

            # Dedicated dense flow object for oscillation detector to avoid cross-mode side effects
            self.flow_dense_osc = cv2.DISOpticalFlow_create(selected_preset_cv)
            if self.dis_finest_scale is not None:
                self.flow_dense_osc.setFinestScale(self.dis_finest_scale)
        except AttributeError:
            self.logger.debug("cv2.DISOpticalFlow_create not found or preset invalid. Optical flow might not work.")
            self.flow_dense = None
            self.flow_dense_osc = None

        self.prev_gray_main_roi: Optional[np.ndarray] = None
        self.funscript = DualAxisFunscript(logger=self.logger)
        self.tracking_active: bool = False
        self.start_time_tracking: float = 0
        self.target_size_preprocess = target_size_preprocess
        self.penis_max_size_history: List[float] = []
        self.penis_size_history_window: int = 300
        self.penis_last_known_box: Optional[Tuple[int, int, int, int]] = None
        self.primary_flow_history_smooth: List[float] = []
        self.secondary_flow_history_smooth: List[float] = []
        self.flow_history_window_smooth = flow_history_window_smooth
        self.adaptive_flow_scale = adaptive_flow_scale
        self.flow_min_primary_adaptive: float = -1.0
        self.flow_max_primary_adaptive: float = 1.0
        self.flow_min_secondary_adaptive: float = -1.0
        self.flow_max_secondary_adaptive: float = 1.0
        self.use_sparse_flow = use_sparse_flow
        self.feature_params = dict(maxCorners=100, qualityLevel=0.3, minDistance=7, blockSize=7)
        self.lk_params = dict(winSize=(15, 15), maxLevel=2,
                              criteria=(cv2.TERM_CRITERIA_EPS | cv2.TERM_CRITERIA_COUNT, 10, 0.03))
        self.prev_features_main_roi: Optional[np.ndarray] = None
        self.main_interaction_class: Optional[str] = None
        self.CLASS_PRIORITY = {"pussy": 0, "anus": 0, "butt": 1, "face": 2, "hand": 3, "breast": 4, "foot": 5}
        # CLASS_COLORS is now imported from constants_colors.py
        self.INTERACTION_CLASSES = ["pussy", "anus", "butt", "face", "hand", "breast", "foot"]
        self.class_history: List[Optional[str]] = []
        self.class_stability_window: int = 10
        self.last_interaction_time: float = 0
        self.show_roi: bool = True
        self.show_flow: bool = True
        self.show_all_boxes: bool = True
        self.show_tracking_points: bool = True
        self.show_masks: bool = False
        self.show_stats: bool = False

        # --- Preallocated buffers for memory reuse ---
        self._preprocess_buffer: Optional[np.ndarray] = None  # BGR target size buffer
        self._resize_tmp: Optional[np.ndarray] = None          # temp buffer for resized content
        self._resize_tmp_shape: Optional[Tuple[int, int]] = None
        self._gray_full_buffer: Optional[np.ndarray] = None    # Gray buffer for full frame (target size)
        self._gray_roi_buffer: Optional[np.ndarray] = None     # Gray buffer for ROI-sized crops
        self._prev_gray_osc_buffer: Optional[np.ndarray] = None

        # Properties for thrust vs. ride detection
        self.enable_inversion_detection: bool = True  # Master switch for this feature
        # The ratio to split the ROI for inversion detection.
        # e.g., 3.0 means the lower 1/3 is compared against the upper 2/3.
        self.inversion_detection_split_ratio = inversion_detection_split_ratio
        self.motion_mode: str = 'undetermined'  # Can be 'thrusting', 'riding', or 'undetermined'
        self.motion_mode_history: List[str] = []
        self.motion_mode_history_window: int = 30  # Buffer size, e.g., 1s at 30fps
        self.motion_inversion_threshold: float = 1.2  # Motion in one region must be 20% greater than the other to trigger a change

        self.oscillation_cell_persistence = {}  # Tracks active cells over time
        self.OSCILLATION_PERSISTENCE_FRAMES = 4  # A cell stays active for 4 frames without motion

        # --- Attributes for Oscillation Detector ---
        self.oscillation_grid_size: int = self.app.app_settings.get("oscillation_detector_grid_size",
                                                                    20) if self.app else 20
        self.oscillation_block_size: int = constants.YOLO_INPUT_SIZE // self.oscillation_grid_size
        self.oscillation_history_seconds: float = 2.0
        self.oscillation_history: Dict[Tuple[int, int], deque] = {}
        self.prev_gray_oscillation: Optional[np.ndarray] = None
        # --- Attributes for live amplification and smoothing ---
        self.live_amp_enabled = self.app.app_settings.get("live_oscillation_dynamic_amp_enabled",
                                                          True) if self.app else True
        # --- Initialize deque with a default maxlen. It will be resized in start_tracking. ---
        self.oscillation_position_history = deque(maxlen=120)  # Default to 4 seconds @ 30fps
        self.oscillation_last_known_pos: float = 50.0
        self.oscillation_last_known_secondary_pos = 50.0
        self.oscillation_last_active_time = 0
        self.oscillation_hold_duration_ms = 250  # Hold for 250ms before decaying
        self.oscillation_ema_alpha: float = 0.3  # Smoothing factor for the final signal
        self.oscillation_history_max_len: int = 60

        # --- Oscillation sensitivity control ---
        self.oscillation_sensitivity: float = self.app.app_settings.get("oscillation_detector_sensitivity", 1.0) if self.app else 1.0
        # --- YOLO+Oscillation combined pipeline state ---
        self.yolo_oscillation_active: bool = False
        self.yolo_oscillation_target_class: str = self.app.app_settings.get("yolo_oscillation_target_class", "penis") if self.app else "penis"
        self.yolo_oscillation_conf_threshold: float = self.app.app_settings.get("yolo_oscillation_conf_threshold", 0.4) if self.app else 0.4
        self.yolo_oscillation_min_box: int = 64

        self.last_frame_time_sec_fps: Optional[float] = None
        self.current_fps: float = 0.0
        self.current_effective_amp_factor: float = self.base_amplification_factor
        self.stats_display: List[str] = []
        self.logger.info(
            f"Tracker fully initialized (ROI Persistence: {self.max_frames_for_roi_persistence} frames, ROI Smoothing: {self.roi_smoothing_factor}). App instance {'provided' if self.app else 'not provided (e.g. S3 mode)'}.")

    def _is_vr_video(self) -> bool:
        """Determines if the video is VR, using the override if available."""
        if self.video_type_override:
            return self.video_type_override == 'VR'
        if self.app and hasattr(self.app, 'processor') and self.app.processor:
            return self.app.processor.determined_video_type == 'VR'
        return False

    def _load_class_names(self):
        """Load class names from detection model for compatibility."""
        if self.det_model_path and os.path.exists(self.det_model_path):
            try:
                # Ensure cached model is available to read names
                if self._cached_detection_model is None or self._cached_model_path != self.det_model_path:
                    self._cached_detection_model = YOLO(self.det_model_path)
                    self._cached_model_path = self.det_model_path
                names_attr = getattr(self._cached_detection_model, 'names', None)
                if names_attr:
                    if isinstance(names_attr, dict):
                        try:
                            self.classes = [names_attr[k] for k in sorted(names_attr.keys(), key=lambda x: int(x))]
                        except Exception:
                            self.classes = list(names_attr.values())
                    elif isinstance(names_attr, (list, tuple)):
                        self.classes = list(names_attr)
                self.logger.info(f"Loaded class names from detection model: {self.det_model_path}")
            except Exception as e:
                self.logger.error(f"Could not load class names from {self.det_model_path}: {e}")
                self.classes = []
        else:
            self.logger.warning("Detection model path not set or file does not exist.")
            self.classes = []

    def _load_models(self):
        """Legacy method - now just loads class names for compatibility."""
        self.logger.warning("_load_models() is deprecated. Models are now loaded on-demand via direct YOLO caching.")
        self._load_class_names()

    def unload_detection_model(self):
        """Unloads the detection model to free up memory."""
        self._cached_detection_model = None
        self._cached_model_path = None
        self.yolo = None
        self.logger.info("Tracker: Detection model reference cleared.")

    def unload_pose_model(self):
        """Unloads the pose model to free up memory."""
        self.yolo_pose = None
        self.logger.info("Tracker: Pose model reference cleared.")

    def unload_all_models(self):
        """Unload all models and clear references."""
        self._cached_detection_model = None
        self._cached_model_path = None
        self.yolo = None
        self.yolo_pose = None
        self.logger.info("Tracker: All models unloaded and GPU memory cleared.")

    def get_memory_stats(self) -> Dict[str, Any]:
        """Get current memory usage statistics (placeholder since pool removed)."""
        return {"pool_removed": True}

    def histogram_calculate_flow_in_sub_regions(self, patch_gray: np.ndarray, prev_patch_gray: Optional[np.ndarray]) \
            -> Tuple[float, float, float, float, Optional[np.ndarray]]:
        """
        Calculates optical flow. For VR, it first identifies a dominant motion
        region (upper for riding, lower for thrusting) and then runs a robust
        Histogram of Flow calculation only on that sub-region.
        """
        # 1. Handle edge cases
        if self.flow_dense is None or prev_patch_gray is None or prev_patch_gray.shape != patch_gray.shape:
            return 0.0, 0.0, 0.0, 0.0, None

        prev_patch_cont = np.ascontiguousarray(prev_patch_gray)
        patch_cont = np.ascontiguousarray(patch_gray)

        # 2. Calculate optical flow for the entire patch once
        flow = self.flow_dense.calc(prev_patch_cont, patch_cont, None)
        if flow is None:
            return 0.0, 0.0, 0.0, 0.0, None

        h, w, _ = flow.shape
        # is_vr_video = self.app and hasattr(self.app, 'processor') and self.app.processor.determined_video_type == 'VR'
        is_vr_video = self._is_vr_video()

        # 3. For VR, determine the dominant motion region BEFORE main calculation
        dominant_flow_region = flow  # Default to the full ROI
        lower_magnitude = 0.0
        upper_magnitude = 0.0

        if is_vr_video and self.inversion_detection_split_ratio > 1.0:
            lower_region_h = int(h / self.inversion_detection_split_ratio)
            if lower_region_h > 0 and lower_region_h < h:
                # Calculate magnitudes to decide the dominant region
                upper_region_flow_vertical = flow[0:h - lower_region_h, :, 1]
                lower_region_flow_vertical = flow[h - lower_region_h:h, :, 1]
                upper_magnitude = np.median(np.abs(upper_region_flow_vertical))
                lower_magnitude = np.median(np.abs(lower_region_flow_vertical))

                # Select the dominant part of the 'flow' array for the main calculation
                if lower_magnitude > upper_magnitude * self.motion_inversion_threshold:
                    dominant_flow_region = flow[h - lower_region_h:h, :, :]
                    self.logger.debug("Thrusting pattern dominant. Using lower ROI for flow calculation.")
                elif upper_magnitude > lower_magnitude * self.motion_inversion_threshold:
                    dominant_flow_region = flow[0:h - lower_region_h, :, :]
                    self.logger.debug("Riding pattern dominant. Using upper ROI for flow calculation.")

        # 4. Perform robust calculation on the selected dominant region
        region_h, region_w, _ = dominant_flow_region.shape
        overall_dx, overall_dy = 0.0, 0.0

        if is_vr_video:
            # --- VR-SPECIFIC: Histogram of Flow on the DOMINANT region ---
            block_size = 8
            weighted_flows = []

            # Create a weight map based on the width of the dominant region
            center_x = region_w / 2
            sigma = region_w / 4.0
            x_indices = np.arange(region_w)
            weights_x = np.exp(-((x_indices - center_x) ** 2) / (2 * sigma ** 2))

            for y_start in range(0, region_h, block_size):
                for x_start in range(0, region_w, block_size):
                    block_flow = dominant_flow_region[y_start:y_start + block_size, x_start:x_start + block_size]
                    if block_flow.size < 2:
                        continue

                    dx_vals, dy_vals = block_flow[..., 0].flatten(), block_flow[..., 1].flatten()

                    # Histogram calculation to find the most common motion in the block
                    flow_range = [[-15, 15], [-15, 15]]
                    bins = 30
                    hist, x_edges, y_edges = np.histogram2d(dx_vals, dy_vals, bins=bins, range=flow_range)
                    max_idx = np.unravel_index(np.argmax(hist), hist.shape)

                    mode_dx = (x_edges[max_idx[0]] + x_edges[max_idx[0] + 1]) / 2
                    mode_dy = (y_edges[max_idx[1]] + y_edges[max_idx[1] + 1]) / 2

                    block_weight = np.mean(weights_x[x_start:x_start + block_size])
                    weighted_flows.append({'dx': mode_dx, 'dy': mode_dy, 'weight': block_weight})

            if weighted_flows:
                total_weight = sum(f['weight'] for f in weighted_flows)
                if total_weight > 0:
                    overall_dx = sum(f['dx'] * f['weight'] for f in weighted_flows) / total_weight
                    overall_dy = sum(f['dy'] * f['weight'] for f in weighted_flows) / total_weight
        else:
            # --- 2D VIDEO: Use the simple median on the full ROI (dominant_flow_region is 'flow') ---
            overall_dy = np.median(dominant_flow_region[..., 1])
            overall_dx = np.median(dominant_flow_region[..., 0])

        # 5. Return the calculated values. Magnitudes are returned for context/logging.
        return overall_dy, overall_dx, lower_magnitude, upper_magnitude, flow

    def _calculate_flow_in_sub_regions(self, patch_gray: np.ndarray, prev_patch_gray: Optional[np.ndarray]) \
            -> Tuple[float, float, float, float, Optional[np.ndarray]]:
        """
        Calculates optical flow. For VR, it identifies a dominant motion
        region (upper/lower), then applies a 2D Gaussian weighted Histogram of Flow
        calculation on that sub-region to find the most common motion vector.
        """
        # 1. Handle edge cases
        if self.flow_dense is None or prev_patch_gray is None or prev_patch_gray.shape != patch_gray.shape:
            return 0.0, 0.0, 0.0, 0.0, None

        prev_patch_cont = np.ascontiguousarray(prev_patch_gray)
        patch_cont = np.ascontiguousarray(patch_gray)

        # 2. Calculate optical flow for the entire patch once
        flow = self.flow_dense.calc(prev_patch_cont, patch_cont, None)
        if flow is None:
            return 0.0, 0.0, 0.0, 0.0, None

        h, w, _ = flow.shape
        # is_vr_video = self.app and hasattr(self.app, 'processor') and self.app.processor.determined_video_type == 'VR'
        is_vr_video = self._is_vr_video()

        # 3. For VR, determine the dominant motion region BEFORE main calculation
        dominant_flow_region = flow
        lower_magnitude = 0.0
        upper_magnitude = 0.0

        if is_vr_video and self.inversion_detection_split_ratio > 1.0:
            lower_region_h = int(h / self.inversion_detection_split_ratio)
            if lower_region_h > 0 and lower_region_h < h:
                upper_region_flow_vertical = flow[0:h - lower_region_h, :, 1]
                lower_region_flow_vertical = flow[h - lower_region_h:h, :, 1]
                upper_magnitude = np.median(np.abs(upper_region_flow_vertical))
                lower_magnitude = np.median(np.abs(lower_region_flow_vertical))

                if lower_magnitude > upper_magnitude * self.motion_inversion_threshold:
                    dominant_flow_region = flow[h - lower_region_h:h, :, :]
                    self.logger.debug("Thrusting pattern dominant. Using lower ROI for flow calculation.")
                elif upper_magnitude > lower_magnitude * self.motion_inversion_threshold:
                    dominant_flow_region = flow[0:h - lower_region_h, :, :]
                    self.logger.debug("Riding pattern dominant. Using upper ROI for flow calculation.")

        # 4. Perform robust calculation on the selected dominant region
        region_h, region_w, _ = dominant_flow_region.shape
        overall_dx, overall_dy = 0.0, 0.0

        if is_vr_video:
            # --- VR-SPECIFIC: 2D Weighted Histogram of Flow on the DOMINANT region ---
            block_size = 8
            weighted_flows = []

            center_x, sigma_x = region_w / 2, region_w / 4.0
            weights_x = np.exp(-((np.arange(region_w) - center_x) ** 2) / (2 * sigma_x ** 2))

            center_y, sigma_y = region_h / 2, region_h / 4.0
            weights_y = np.exp(-((np.arange(region_h) - center_y) ** 2) / (2 * sigma_y ** 2))

            for y in range(0, region_h, block_size):
                for x in range(0, region_w, block_size):
                    block_flow = dominant_flow_region[y:y + block_size, x:x + block_size]
                    if block_flow.size < 2:
                        continue

                    # --- Histogram Calculation to find the Mode (most common motion) ---
                    dx_vals, dy_vals = block_flow[..., 0].flatten(), block_flow[..., 1].flatten()

                    flow_range = [[-20, 20], [-20, 20]]  # Range of expected pixel movements per frame
                    bins = 40  # Discretization level (higher is more precise but needs more data)

                    hist, x_edges, y_edges = np.histogram2d(dx_vals, dy_vals, bins=bins, range=flow_range)

                    # Find the bin with the highest count
                    max_idx = np.unravel_index(np.argmax(hist), hist.shape)

                    # Get the center of that bin as the representative motion vector for the block
                    mode_dx = (x_edges[max_idx[0]] + x_edges[max_idx[0] + 1]) / 2
                    mode_dy = (y_edges[max_idx[1]] + y_edges[max_idx[1] + 1]) / 2

                    # Get the combined 2D weight for this block
                    mean_x_weight = np.mean(weights_x[x:x + block_size])
                    mean_y_weight = np.mean(weights_y[y:y + block_size])
                    block_weight = mean_x_weight * mean_y_weight

                    weighted_flows.append({'dx': mode_dx, 'dy': mode_dy, 'weight': block_weight})

            if weighted_flows:
                # The mode-finding is robust, so we can proceed directly to the final weighted average
                total_weight = sum(f['weight'] for f in weighted_flows)
                if total_weight > 0:
                    overall_dx = sum(f['dx'] * f['weight'] for f in weighted_flows) / total_weight
                    overall_dy = sum(f['dy'] * f['weight'] for f in weighted_flows) / total_weight
        else:
            # --- 2D VIDEO: Use simple median on the full ROI for performance ---
            overall_dy = np.median(dominant_flow_region[..., 1])
            overall_dx = np.median(dominant_flow_region[..., 0])

        # 5. Return the calculated values
        return overall_dy, overall_dx, lower_magnitude, upper_magnitude, flow

    def set_tracking_mode(self, mode: str):
        if mode in ["YOLO_ROI", "USER_FIXED_ROI", "OSCILLATION_DETECTOR", "YOLO_OSCILLATION"]:
            if self.tracking_mode != mode:
                previous_mode = self.tracking_mode
                self.tracking_mode = mode
                self.logger.info(f"Tracker mode changed: {previous_mode} -> {self.tracking_mode}")
                # Clear ALL drawn overlays when switching modes (ROI rectangles, oscillation area, YOLO ROI box)
                self.clear_all_drawn_overlays()
                # Set mode-specific flags
                self.yolo_oscillation_active = (mode == "YOLO_OSCILLATION")
        else:
            self.logger.warning(f"Attempted to set invalid tracking mode: {mode}")

    def clear_all_drawn_overlays(self) -> None:
        """Clears any visuals drawn on the video (ROI rectangles, oscillation area, YOLO ROI box).
        Also resets flags so UI does not re-render stale overlays.
        """
        self.logger.debug("clear_all_drawn_overlays: invoked")
        # Clear manual user ROI and point
        if self.user_roi_fixed is not None or self.user_roi_initial_point_relative is not None:
            self.logger.info(f"Clearing user ROI: {self.user_roi_fixed}, point_rel={self.user_roi_initial_point_relative}")
        self.clear_user_defined_roi_and_point()
        # Clear oscillation visualization
        if hasattr(self, 'clear_oscillation_area_and_point') and getattr(self, 'oscillation_area_fixed', None) is not None:
            self.logger.info(f"Clearing oscillation area: {self.oscillation_area_fixed} with {len(getattr(self, 'oscillation_grid_blocks', []))} blocks")
            self.clear_oscillation_area_and_point()
        # Clear YOLO ROI box and related state
        if self.roi is not None:
            self.logger.info(f"Clearing YOLO ROI: {self.roi}")
        self.roi = None
        self.prev_gray_main_roi = None
        self.prev_features_main_roi = None
        self.penis_last_known_box = None
        self.main_interaction_class = None

    def reconfigure_for_chapter(self, chapter):  # video_segment.VideoSegment
        """Reconfigures the tracker using ROI data from a chapter."""
        if chapter.user_roi_fixed and chapter.user_roi_initial_point_relative:
            self.set_tracking_mode("USER_FIXED_ROI")
            self.user_roi_fixed = chapter.user_roi_fixed
            self.user_roi_initial_point_relative = chapter.user_roi_initial_point_relative

            # Reset state for the new scene
            self.user_roi_tracked_point_relative = chapter.user_roi_initial_point_relative
            self.primary_flow_history_smooth.clear()
            self.secondary_flow_history_smooth.clear()
            self.prev_gray_user_roi_patch = None
            self.logger.info(f"Tracker reconfigured for chapter {chapter.unique_id[:8]}.")
        # else:
        #     # If the chapter has no ROI, switch to a safe, inactive state
        #     self.set_tracking_mode("YOLO_ROI")  # A mode that does nothing without a target
        #     self.roi = None
        #     if self.tracking_active:
        #         self.stop_tracking()  # Stop generating actions in gaps/unconfigured chapters
        #     self.logger.info(f"Chapter {chapter.unique_id[:8]} has no ROI. Tracker is inactive.")

    def set_user_defined_roi_and_point(self,
                                       roi_abs_coords: Tuple[int, int, int, int],
                                       point_abs_coords_in_frame: Tuple[int, int],
                                       current_frame_for_patch: np.ndarray):
        self.user_roi_fixed = roi_abs_coords
        rx, ry, rw, rh = roi_abs_coords
        point_x_frame, point_y_frame = point_abs_coords_in_frame

        if not (rx <= point_x_frame < rx + rw and ry <= point_y_frame < ry + rh):
            self.logger.warning(f"Selected point ({point_x_frame},{point_y_frame}) is outside defined ROI. Clamping.")
            clamped_point_x_frame = max(rx, min(point_x_frame, rx + rw - 1))
            clamped_point_y_frame = max(ry, min(point_y_frame, ry + rh - 1))
            self.user_roi_initial_point_relative = (
                float(clamped_point_x_frame - rx),
                float(clamped_point_y_frame - ry)
            )
        else:
            self.user_roi_initial_point_relative = (float(point_x_frame - rx), float(point_y_frame - ry))
        self.user_roi_tracked_point_relative = self.user_roi_initial_point_relative
        self.logger.info(f"User defined ROI set to: {self.user_roi_fixed}")
        self.logger.info(f"User initial/tracked point (relative to ROI): {self.user_roi_initial_point_relative}")

        if current_frame_for_patch is not None and current_frame_for_patch.size > 0:
            frame_gray = cv2.cvtColor(current_frame_for_patch, cv2.COLOR_BGR2GRAY)
            urx, ury, urw, urh = self.user_roi_fixed
            urx_c, ury_c = max(0, urx), max(0, ury)
            urw_c = min(urw, frame_gray.shape[1] - urx_c)
            urh_c = min(urh, frame_gray.shape[0] - ury_c)
            if urw_c > 0 and urh_c > 0:
                patch_slice = frame_gray[ury_c: ury_c + urh_c, urx_c: urx_c + urw_c]
                self.prev_gray_user_roi_patch = np.ascontiguousarray(patch_slice)
                self.logger.info(
                    f"Initial gray patch for User ROI captured, shape: {self.prev_gray_user_roi_patch.shape}")
            else:
                self.logger.warning("User defined ROI resulted in zero-size patch. Patch not set.")
                self.prev_gray_user_roi_patch = None
        else:
            self.logger.warning("Frame for patch not provided or empty during User ROI setup.")
            self.prev_gray_user_roi_patch = None
        self.primary_flow_history_smooth.clear()
        self.secondary_flow_history_smooth.clear()
        self.user_roi_current_flow_vector = (0.0, 0.0)

    def clear_user_defined_roi_and_point(self, silent=False):
        self.user_roi_fixed = None
        self.user_roi_initial_point_relative = None
        self.user_roi_tracked_point_relative = None
        self.prev_gray_user_roi_patch = None
        self.user_roi_current_flow_vector = (0.0, 0.0)
        if not silent:
            self.logger.info("User defined ROI and point cleared.")

    def set_oscillation_area_and_point(self,
                                       area_abs_coords: Tuple[int, int, int, int],
                                       point_abs_coords_in_frame: Tuple[int, int],
                                       current_frame_for_patch: np.ndarray):
        """Sets the oscillation detection area and initial tracking point."""
        self.oscillation_area_fixed = area_abs_coords
        ax, ay, aw, ah = area_abs_coords
        point_x_frame, point_y_frame = point_abs_coords_in_frame
        # Set the fixed oscillation area
        self.oscillation_area_fixed = area_abs_coords
        # Calculate relative point within the area
        area_x, area_y, area_w, area_h = area_abs_coords
        point_x, point_y = point_abs_coords_in_frame
        # Clamp point to area bounds
        rel_x = max(0, min(area_w - 1, point_x - area_x))
        rel_y = max(0, min(area_h - 1, point_y - area_y))
        self.oscillation_area_initial_point_relative = (rel_x, rel_y)
        # Optionally store the patch for future flow calculations
        if current_frame_for_patch is not None:
            # Extract the patch for the selected area
            self.prev_gray_oscillation_area_patch = current_frame_for_patch[area_y:area_y + area_h,
                                                    area_x:area_x + area_w].copy()
        else:
            self.prev_gray_oscillation_area_patch = None
        # Recalculate the grid blocks for the new area
        self._calculate_oscillation_grid_layout()
        # Reset tracked point and block positions
        self.oscillation_area_tracked_point_relative = self.oscillation_area_initial_point_relative
        self.oscillation_active_block_positions = set()
        # Optionally log
        if hasattr(self, 'logger') and self.logger:
            self.logger.info(f"Oscillation area set: {area_abs_coords}, point: {point_abs_coords_in_frame}")
        if not (ax <= point_x_frame < ax + aw and ay <= point_y_frame < ay + ah):
            self.logger.warning(
                f"Selected point ({point_x_frame},{point_y_frame}) is outside defined oscillation area. Clamping.")
            clamped_point_x_frame = max(ax, min(point_x_frame, ax + aw - 1))
            clamped_point_y_frame = max(ay, min(point_y_frame, ay + ah - 1))
            self.oscillation_area_initial_point_relative = (
                float(clamped_point_x_frame - ax),
                float(clamped_point_y_frame - ay)
            )
        else:
            self.oscillation_area_initial_point_relative = (float(point_x_frame - ax), float(point_y_frame - ay))

        self.oscillation_area_tracked_point_relative = self.oscillation_area_initial_point_relative
        self.logger.info(f"Oscillation area set to: {self.oscillation_area_fixed}")
        self.logger.info(
            f"Oscillation initial/tracked point (relative to area): {self.oscillation_area_initial_point_relative}")

        # Calculate and store the static grid layout
        self._calculate_oscillation_grid_layout()

        if current_frame_for_patch is not None and current_frame_for_patch.size > 0:
            frame_gray = cv2.cvtColor(current_frame_for_patch, cv2.COLOR_BGR2GRAY)
            ax_c, ay_c = max(0, ax), max(0, ay)
            aw_c = min(aw, frame_gray.shape[1] - ax_c)
            ah_c = min(ah, frame_gray.shape[0] - ay_c)
            if aw_c > 0 and ah_c > 0:
                patch_slice = frame_gray[ay_c: ay_c + ah_c, ax_c: ax_c + aw_c]
                self.prev_gray_oscillation_area_patch = np.ascontiguousarray(patch_slice)
                self.logger.info(
                    f"Initial gray patch for oscillation area captured, shape: {self.prev_gray_oscillation_area_patch.shape}")
            else:
                self.logger.warning("Oscillation area resulted in zero-size patch. Patch not set.")
                self.prev_gray_oscillation_area_patch = None
        else:
            self.logger.warning("Frame for patch not provided or empty during oscillation area setup.")
            self.prev_gray_oscillation_area_patch = None

        # Reset oscillation detector state when (re)setting area to avoid stale state affecting performance
        self.prev_gray_oscillation = None
        if hasattr(self, 'oscillation_history') and self.oscillation_history is not None:
            self.oscillation_history.clear()
        if hasattr(self, 'oscillation_cell_persistence') and self.oscillation_cell_persistence is not None:
            self.oscillation_cell_persistence.clear()
        if hasattr(self, 'oscillation_active_block_positions') and self.oscillation_active_block_positions is not None:
            self.oscillation_active_block_positions.clear()

    def _calculate_oscillation_grid_layout(self):
        """Calculates and stores the static grid layout for the oscillation area."""
        if not self.oscillation_area_fixed:
            return

        ax, ay, aw, ah = self.oscillation_area_fixed
        ax_c, ay_c = max(0, ax), max(0, ay)
        target_h = constants.DEFAULT_OSCILLATION_PROCESSING_TARGET_HEIGHT
        target_w = self.target_size_preprocess[0] if hasattr(self, 'target_size_preprocess') and self.target_size_preprocess else constants.YOLO_INPUT_SIZE
        aw_c = min(aw, target_w - ax_c)
        ah_c = min(ah, target_h - ay_c)

        if aw_c <= 0 or ah_c <= 0:
            return

        # Calculate grid layout similar to the analysis
        effective_grid_size = min(self.oscillation_grid_size, min(ah_c, aw_c) // 8)
        adjusted_block_size = min(ah_c // effective_grid_size, aw_c // effective_grid_size)
        if adjusted_block_size < 8:
            adjusted_block_size = 8

        max_blocks_h = ah_c // adjusted_block_size
        max_blocks_w = aw_c // adjusted_block_size

        # Store the grid blocks
        self.oscillation_grid_blocks = []
        for r in range(max_blocks_h):
            for c in range(max_blocks_w):
                x1 = ax_c + c * adjusted_block_size
                y1 = ay_c + r * adjusted_block_size
                x2 = x1 + adjusted_block_size
                y2 = y1 + adjusted_block_size
                self.oscillation_grid_blocks.append((x1, y1, x2 - x1, y2 - y1))

        self.logger.info(f"Calculated static grid layout: {len(self.oscillation_grid_blocks)} blocks")

    def clear_oscillation_area_and_point(self):
        """Clears the oscillation detection area and tracking point."""
        self.oscillation_area_fixed = None
        self.oscillation_area_initial_point_relative = None
        self.oscillation_area_tracked_point_relative = None
        self.prev_gray_oscillation_area_patch = None
        self.oscillation_grid_blocks = []
<<<<<<< HEAD
        # Also reset oscillation detector state to prevent persistent history from impacting full-frame runs
        self.prev_gray_oscillation = None
        if hasattr(self, 'oscillation_history') and self.oscillation_history is not None:
            self.oscillation_history.clear()
        if hasattr(self, 'oscillation_cell_persistence') and self.oscillation_cell_persistence is not None:
            self.oscillation_cell_persistence.clear()
        if hasattr(self, 'oscillation_active_block_positions') and self.oscillation_active_block_positions is not None:
            self.oscillation_active_block_positions.clear()
=======
        # Also clear any active grid state to avoid lingering visuals
        if hasattr(self, 'oscillation_active_block_positions'):
            self.oscillation_active_block_positions = set()
>>>>>>> 93371089
        self.logger.info("Oscillation area and point cleared.")

    def _get_effective_amplification_factor(self) -> float:
        # main_interaction_class is set by YOLO_ROI mode or by Stage 3 processor
        if self.main_interaction_class and self.main_interaction_class in self.class_specific_amplification_multipliers:
            multiplier = self.class_specific_amplification_multipliers[self.main_interaction_class]
            effective_factor = self.base_amplification_factor * multiplier
            return effective_factor
        return self.base_amplification_factor

    def _update_fps(self):
        current_time_sec = time.time()
        if self.last_frame_time_sec_fps is not None:
            delta_time = current_time_sec - self.last_frame_time_sec_fps
            if delta_time > 0.001:
                self.current_fps = 1.0 / delta_time
        self.last_frame_time_sec_fps = current_time_sec

    def preprocess_frame(self, frame: np.ndarray) -> np.ndarray:
        h, w = frame.shape[:2]
        if h == 0 or w == 0:
            return frame
        target_w, target_h = self.target_size_preprocess
        # Ensure preallocated buffers exist
        if self._preprocess_buffer is None or self._preprocess_buffer.shape[:2] != (target_h, target_w):
            self._preprocess_buffer = np.zeros((target_h, target_w, 3), dtype=frame.dtype)

        if (w, h) == (target_w, target_h):
            # Copy into preallocated buffer to avoid returning a reference to the source
            np.copyto(self._preprocess_buffer, frame)
            return self._preprocess_buffer

        scale = min(target_w / w, target_h / h)
        new_w, new_h = int(w * scale), int(h * scale)
        if new_w <= 0 or new_h <= 0:
            np.copyto(self._preprocess_buffer, 0)
            return self._preprocess_buffer

        # Resize into a temp buffer (reallocate only if dims change)
        if self._resize_tmp is None or self._resize_tmp_shape != (new_h, new_w):
            self._resize_tmp = np.empty((new_h, new_w, 3), dtype=frame.dtype)
            self._resize_tmp_shape = (new_h, new_w)
        cv2.resize(frame, (new_w, new_h), dst=self._resize_tmp, interpolation=cv2.INTER_LINEAR)

        if (new_w, new_h) == (target_w, target_h):
            np.copyto(self._preprocess_buffer, self._resize_tmp)
            return self._preprocess_buffer

        # Letterbox copy into target buffer
        delta_w, delta_h = target_w - new_w, target_h - new_h
        top, bottom = delta_h // 2, delta_h - (delta_h // 2)
        left, right = delta_w // 2, delta_w - (delta_w // 2)
        # Fill with black
        self._preprocess_buffer[...] = 0
        self._preprocess_buffer[top:top+new_h, left:left+new_w] = self._resize_tmp
        return self._preprocess_buffer

    def detect_objects(self, frame: np.ndarray) -> List[Dict]:
        detections = []

        # Check if detection model is available
        if not self.det_model_path or not os.path.exists(self.det_model_path):
            return detections

        # Determine discarded classes based on self.app context if available
        discarded_classes_runtime = []
        if self.app and hasattr(self.app, 'discarded_tracking_classes'):
            discarded_classes_runtime = self.app.discarded_tracking_classes

        # Direct YOLO model caching
        try:
            if self._cached_detection_model is None or self._cached_model_path != self.det_model_path:
                self.logger.info(f"Loading {self.det_model_path} for detection...")
                self._cached_detection_model = YOLO(self.det_model_path)
                self._cached_model_path = self.det_model_path
                # Names
                try:
                    names_attr = getattr(self._cached_detection_model, 'names', None)
                    if names_attr:
                        if isinstance(names_attr, dict):
                            # Convert dict to ordered list by index if possible
                            try:
                                self.classes = [names_attr[k] for k in sorted(names_attr.keys(), key=lambda x: int(x))]
                            except Exception:
                                self.classes = list(names_attr.values())
                        elif isinstance(names_attr, (list, tuple)):
                            self.classes = list(names_attr)
                except Exception:
                    pass

            results = self._cached_detection_model(frame, device=constants.DEVICE, verbose=False, conf=self.confidence_threshold)

            for result in results:
                for box in result.boxes:
                    conf = float(box.conf[0])
                    class_id = int(box.cls[0])
                    class_name = None
                    if self.classes and 0 <= class_id < len(self.classes):
                        class_name = self.classes[class_id]
                    else:
                        # Try names in result
                        rn = getattr(result, 'names', None)
                        if isinstance(rn, dict) and class_id in rn:
                            class_name = rn[class_id]
                        else:
                            class_name = f"class_{class_id}"

                    if class_name in discarded_classes_runtime:
                        continue

                    x1, y1, x2, y2 = map(int, box.xyxy[0].tolist())
                    detections.append({
                        "box": (x1, y1, x2 - x1, y2 - y1),
                        "class_id": class_id,
                        "class_name": class_name,
                        "confidence": conf
                    })
        except Exception as e:
            self.logger.error(f"Object detection failed: {e}")

        return detections

    def _update_penis_tracking(self, penis_box_xywh: Tuple[int, int, int, int]):
        self.penis_last_known_box = penis_box_xywh
        penis_size = penis_box_xywh[2] * penis_box_xywh[3]
        self.penis_max_size_history.append(penis_size)
        if len(self.penis_max_size_history) > self.penis_size_history_window:
            self.penis_max_size_history.pop(0)

    def _find_interacting_objects(self, penis_box_xywh: Tuple[int, int, int, int], all_detections: List[Dict]) -> List[
        Dict]:
        if not penis_box_xywh or not all_detections: return []
        px, py, pw, ph = penis_box_xywh
        pcx, pcy = px + pw // 2, py + ph // 2
        interacting = []
        for obj in all_detections:
            if obj["class_name"].lower() in self.INTERACTION_CLASSES:
                ox, oy, ow, oh = obj["box"]
                ocx, ocy = ox + ow // 2, oy + oh // 2
                dist = np.sqrt((ocx - pcx) ** 2 + (ocy - pcy) ** 2)
                max_dist = (np.sqrt(pw ** 2 + ph ** 2) / 2 + np.sqrt(ow ** 2 + oh ** 2) / 2) * 0.85
                if dist < max_dist: interacting.append(obj)
        return interacting

    def update_main_interaction_class(self, current_best_interaction_class_name: Optional[str]):
        self.class_history.append(current_best_interaction_class_name)
        if len(self.class_history) > self.class_stability_window: self.class_history.pop(0)
        if not self.class_history:
            self.main_interaction_class = None
            return
        counts = {}
        for cls_name in self.class_history:
            if cls_name: counts[cls_name] = counts.get(cls_name, 0) + 1
        if not counts:
            self.main_interaction_class = None
            return
        sorted_cand = sorted(counts.items(), key=lambda it: (self.CLASS_PRIORITY.get(it[0], 99), -it[1]))
        stable_cls = None
        if sorted_cand and sorted_cand[0][1] >= self.class_stability_window // 2 + 1:
            stable_cls = sorted_cand[0][0]
        if self.main_interaction_class != stable_cls:
            self.main_interaction_class = stable_cls
            if stable_cls:
                self.last_interaction_time = time.time()
                self.logger.info(
                    f"Interaction: {stable_cls} (Effective Amp: {self._get_effective_amplification_factor():.2f}x)")
        if self.main_interaction_class and (time.time() - self.last_interaction_time > 3.0):
            self.logger.info(f"Interaction {self.main_interaction_class} timed out. Reverting to base amp.")
            self.main_interaction_class = None
        self.current_effective_amp_factor = self._get_effective_amplification_factor()

    def _calculate_combined_roi(self, frame_shape: Tuple[int, int], penis_box_xywh: Tuple[int, int, int, int],
                                interacting_objects: List[Dict]) -> Tuple[int, int, int, int]:
        entities = [penis_box_xywh] + [obj["box"] for obj in interacting_objects]
        min_x, min_y = min(e[0] for e in entities), min(e[1] for e in entities)
        max_x_coord, max_y_coord = max(e[0] + e[2] for e in entities), max(e[1] + e[3] for e in entities)
        rx1, ry1 = max(0, min_x - self.roi_padding), max(0, min_y - self.roi_padding)
        rx2, ry2 = min(frame_shape[1], max_x_coord + self.roi_padding), min(frame_shape[0],
                                                                            max_y_coord + self.roi_padding)
        rw, rh = rx2 - rx1, ry2 - ry1
        min_w, min_h = 128, 128
        if rw < min_w:
            deficit = min_w - rw
            rx1 = max(0, rx1 - deficit // 2)
            rw = min_w
        if rh < min_h:
            deficit = min_h - rh
            ry1 = max(0, ry1 - deficit // 2)
            rh = min_h
        if rx1 + rw > frame_shape[1]: rx1 = frame_shape[1] - rw
        if ry1 + rh > frame_shape[0]: ry1 = frame_shape[0] - rh
        return int(rx1), int(ry1), int(rw), int(rh)

    def _smooth_roi_transition(self, candidate_roi_xywh: Tuple[int, int, int, int]) -> Tuple[int, int, int, int]:
        old_roi_weight = self.roi_smoothing_factor
        new_roi_weight = 1.0 - old_roi_weight
        if self.roi is None: return candidate_roi_xywh
        x1, y1, w1, h1 = self.roi
        x2, y2, w2, h2 = candidate_roi_xywh
        nx = int(x1 * old_roi_weight + x2 * new_roi_weight)
        ny = int(y1 * old_roi_weight + y2 * new_roi_weight)
        nw = int(w1 * old_roi_weight + w2 * new_roi_weight)
        nh = int(h1 * old_roi_weight + h2 * new_roi_weight)
        return nx, ny, nw, nh

    def update_dis_flow_config(self, preset: Optional[str] = None, finest_scale: Optional[int] = None):
        """
        Updates the DIS optical flow configuration and re-initializes the flow object.
        This method is called from the UI when tracker settings are changed.
        """
        if preset is not None and preset.upper() != self.dis_flow_preset.upper():
            self.dis_flow_preset = preset.upper()
            self.logger.debug(f"DIS Optical Flow preset updated to: {self.dis_flow_preset}")

        if finest_scale is not None and finest_scale != self.dis_finest_scale:
            # A value of 0 from the UI means 'auto', which we can represent as None internally
            self.dis_finest_scale = finest_scale if finest_scale > 0 else None
            self.logger.debug(f"DIS Optical Flow finest scale updated to: {self.dis_finest_scale}")

        dis_preset_map = {
            "ULTRAFAST": cv2.DISOPTICAL_FLOW_PRESET_ULTRAFAST,
            "FAST": cv2.DISOPTICAL_FLOW_PRESET_FAST,
            "MEDIUM": cv2.DISOPTICAL_FLOW_PRESET_MEDIUM,
        }

        try:
            selected_preset_cv = dis_preset_map.get(self.dis_flow_preset.upper(), cv2.DISOPTICAL_FLOW_PRESET_ULTRAFAST)
            # Re-create the dense flow object with the new settings
            self.flow_dense = cv2.DISOpticalFlow_create(selected_preset_cv)
            if self.dis_finest_scale is not None:
                self.flow_dense.setFinestScale(self.dis_finest_scale)
            self.logger.debug("Successfully re-initialized DIS Optical Flow object with new configuration.")
        except AttributeError:
<<<<<<< HEAD
            self.logger.debug("cv2.DISOpticalFlow_create not found or preset invalid while updating config. Optical flow may not work.")
=======
            self.logger.warning(
                "cv2.DISOpticalFlow_create not found or preset invalid while updating config. Optical flow may not work.")
>>>>>>> 93371089
            self.flow_dense = None
        except Exception as e:
            self.logger.error(f"An unexpected error occurred while updating DIS flow config: {e}")
            self.flow_dense = None

    def _calculate_flow_in_patch(self, patch_gray: np.ndarray, prev_patch_gray: Optional[np.ndarray],
                                 use_sparse: bool = False, prev_features_for_sparse: Optional[np.ndarray] = None) \
            -> Tuple[float, float, Optional[np.ndarray], Optional[np.ndarray]]:
        dx, dy = 0.0, 0.0
        flow_vis = None
        updated_sparse = prev_features_for_sparse
        if prev_patch_gray is None or prev_patch_gray.shape != patch_gray.shape or patch_gray.size == 0:
            if use_sparse and patch_gray.size > 0:
                updated_sparse = cv2.goodFeaturesToTrack(patch_gray, mask=None, **self.feature_params)
            return dx, dy, flow_vis, updated_sparse
        prev_cont = np.ascontiguousarray(prev_patch_gray)
        curr_cont = np.ascontiguousarray(patch_gray)

        if use_sparse and self.feature_params:
            if prev_features_for_sparse is not None and len(prev_features_for_sparse) > 0:
                next_feat, status, _ = cv2.calcOpticalFlowPyrLK(prev_cont, curr_cont, prev_features_for_sparse, None,
                                                                **self.lk_params)
                good_prev = prev_features_for_sparse[status == 1]
                good_next = next_feat[status == 1] if next_feat is not None else np.array(
                    [])  # Ensure good_next is an array

                if len(good_prev) > 0 and len(good_next) > 0 and good_next.ndim == 2 and good_next.shape[
                    1] == 2:  # Check shape
                    dx, dy = np.median(good_next[:, 0] - good_prev[:, 0]), np.median(good_next[:, 1] - good_prev[:, 1])
                    updated_sparse = good_next.reshape(-1, 1, 2)
                else:
                    updated_sparse = cv2.goodFeaturesToTrack(curr_cont, mask=None,
                                                             **self.feature_params) if curr_cont.size > 0 else None
            else:
                updated_sparse = cv2.goodFeaturesToTrack(curr_cont, mask=None,
                                                         **self.feature_params) if curr_cont.size > 0 else None
        elif self.flow_dense:
            flow = self.flow_dense.calc(prev_cont, curr_cont, None)
            if flow is not None:
                dx, dy, flow_vis = np.median(flow[..., 0]), np.median(flow[..., 1]), flow
        return dx, dy, flow_vis, updated_sparse

    def _apply_adaptive_scaling(self, value: float, min_val_attr: str, max_val_attr: str, size_factor: float,
                                is_primary: bool) -> int:
        min_h, max_h = getattr(self, min_val_attr), getattr(self, max_val_attr)
        setattr(self, min_val_attr, min(min_h * 0.995, value * 0.9 if value < -0.1 else value * 1.1))
        setattr(self, max_val_attr, max(max_h * 0.995, value * 1.1 if value > 0.1 else value * 0.9))
        min_h, max_h = min(getattr(self, min_val_attr), -0.2), max(getattr(self, max_val_attr), 0.2)
        flow_range = max_h - min_h
        if abs(flow_range) < 0.1: flow_range = np.sign(flow_range) * 0.1 if flow_range != 0 else 0.1
        normalized_centered_flow = (2 * (value - min_h) / flow_range) - 1.0 if flow_range != 0 else 0.0
        normalized_centered_flow = np.clip(normalized_centered_flow, -1.0, 1.0)
        effective_amp_factor = self._get_effective_amplification_factor()
        max_deviation = (self.sensitivity / 2.5) * effective_amp_factor
        pos_offset = self.y_offset if is_primary else self.x_offset
        return int(np.clip(50 + normalized_centered_flow * max_deviation + pos_offset, 0, 100))

    def get_current_penis_size_factor(self) -> float:
        if not self.penis_max_size_history or not self.penis_last_known_box: return 1.0
        max_hist = max(self.penis_max_size_history)
        if max_hist < 1: return 1.0
        cur_size = self.penis_last_known_box[2] * self.penis_last_known_box[3]
        return np.clip(cur_size / max_hist, 0.1, 1.5)

    def process_main_roi_content(self, processed_frame_draw_target: np.ndarray,
                                 current_roi_patch_gray: np.ndarray,
                                 prev_roi_patch_gray: Optional[np.ndarray],
                                 prev_sparse_features: Optional[np.ndarray]) \
            -> Tuple[int, int, float, float, Optional[np.ndarray]]:

        updated_sparse_features_out = None
        dy_raw, dx_raw, lower_mag, upper_mag = 0.0, 0.0, 0.0, 0.0
        flow_field_for_vis = None  # Initialize here to ensure it's always defined

        if self.use_sparse_flow:
            dx_raw, dy_raw, _, updated_sparse_features_out = self._calculate_flow_in_patch(
                current_roi_patch_gray, prev_roi_patch_gray, use_sparse=True,
                prev_features_for_sparse=prev_sparse_features)
        else:
            # Use our sub-region analysis method for dense flow
            dy_raw, dx_raw, lower_mag, upper_mag, flow_field_for_vis = self._calculate_flow_in_sub_regions(
                current_roi_patch_gray, prev_roi_patch_gray)

        # is_vr_video = self.app and hasattr(self.app, 'processor') and self.app.processor.determined_video_type == 'VR'
        is_vr_video = self._is_vr_video()

        if self.enable_inversion_detection and is_vr_video:
            # This logic now ONLY runs for VR videos.
            current_dominant_motion = 'undetermined'
            if lower_mag > upper_mag * self.motion_inversion_threshold:
                current_dominant_motion = 'thrusting'
            elif upper_mag > lower_mag * self.motion_inversion_threshold:
                current_dominant_motion = 'riding'

            self.motion_mode_history.append(current_dominant_motion)
            if len(self.motion_mode_history) > self.motion_mode_history_window:
                self.motion_mode_history.pop(0)

            if self.motion_mode_history:
                most_common_mode, count = Counter(self.motion_mode_history).most_common(1)[0]
                # Solidly switch mode if a new one is dominant in the history window.
                if count > self.motion_mode_history_window // 2 and self.motion_mode != most_common_mode:
                    self.logger.info(f"Motion mode switched: from '{self.motion_mode}' to '{most_common_mode}'.")
                    self.motion_mode = most_common_mode
        else:
            # If the feature is disabled or the video is 2D, ensure we are in the default, non-inverting state.
            self.motion_mode = 'thrusting'  # Default non-inverting mode

        # Smooth the raw dx/dy values from the overall flow
        self.primary_flow_history_smooth.append(dy_raw)
        self.secondary_flow_history_smooth.append(dx_raw)

        if len(self.primary_flow_history_smooth) > self.flow_history_window_smooth:
            self.primary_flow_history_smooth.pop(0)
        if len(self.secondary_flow_history_smooth) > self.flow_history_window_smooth:
            self.secondary_flow_history_smooth.pop(0)

        dy_smooth = np.median(self.primary_flow_history_smooth) if self.primary_flow_history_smooth else dy_raw
        dx_smooth = np.median(self.secondary_flow_history_smooth) if self.secondary_flow_history_smooth else dx_raw

        # Calculate the base positions before potential inversion
        size_factor = self.get_current_penis_size_factor()
        if self.adaptive_flow_scale:
            base_primary_pos = self._apply_adaptive_scaling(dy_smooth, "flow_min_primary_adaptive",
                                                            "flow_max_primary_adaptive", size_factor, True)
            secondary_pos = self._apply_adaptive_scaling(dx_smooth, "flow_min_secondary_adaptive",
                                                         "flow_max_secondary_adaptive", size_factor, False)
        else:
            effective_amp_factor = self._get_effective_amplification_factor()
            manual_scale_multiplier = (self.sensitivity / 10.0) * (1.0 / size_factor) * effective_amp_factor
            base_primary_pos = int(np.clip(50 + dy_smooth * manual_scale_multiplier + self.y_offset, 0, 100))
            secondary_pos = int(np.clip(50 + dx_smooth * manual_scale_multiplier + self.x_offset, 0, 100))

        # Fix inversion logic: thrusting should be normal (base_primary_pos), riding should be inverted
        primary_pos = base_primary_pos if self.motion_mode == "thrusting" else 100 - base_primary_pos

        # Visualization logic (only if self.app is present, for live mode)
        if self.app and self.roi and self.show_flow:
            rx, ry, rw, rh = self.roi
            if ry + rh <= processed_frame_draw_target.shape[0] and rx + rw <= processed_frame_draw_target.shape[1]:
                roi_display_patch = processed_frame_draw_target[ry:ry + rh, rx:rx + rw]
                if roi_display_patch.size > 0:
                    if flow_field_for_vis is not None and self.flow_dense:
                        try:
                            if flow_field_for_vis.shape[-1] == 2:
                                mag, ang = cv2.cartToPolar(flow_field_for_vis[..., 0], flow_field_for_vis[..., 1])
                                hsv = np.zeros_like(roi_display_patch)
                                hsv[..., 1] = 255
                                hsv[..., 0] = ang * 180 / np.pi / 2
                                hsv[..., 2] = cv2.normalize(mag, None, 0, 255, cv2.NORM_MINMAX)
                                vis = cv2.cvtColor(hsv, cv2.COLOR_HSV2BGR)
                                processed_frame_draw_target[ry:ry + rh, rx:rx + rw] = cv2.addWeighted(roi_display_patch,
                                                                                                      0.5, vis.astype(
                                        roi_display_patch.dtype), 0.5, 0)
                        except cv2.error as e:
                            self.logger.error(f"Flow vis error: {e}")
                    if self.use_sparse_flow and updated_sparse_features_out is not None and self.show_tracking_points:
                        for pt in updated_sparse_features_out:
                            x, y = pt.ravel()
                            if 0 <= x < rw and 0 <= y < rh:
                                cv2.circle(roi_display_patch, (int(x), int(y)), 2, RGBColors.CYAN, -1)
                    cx, cy = rw // 2, rh // 2
                    arrow_end_x = np.clip(int(cx + dx_smooth * 5), 0, rw - 1)
                    arrow_end_y = np.clip(int(cy + dy_smooth * 5), 0, rh - 1)
                    cv2.arrowedLine(roi_display_patch, (cx, cy), (arrow_end_x, arrow_end_y), RGBColors.BLUE, 1)

        return primary_pos, secondary_pos, dy_smooth, dx_smooth, updated_sparse_features_out

    def process_frame(self, frame: np.ndarray, frame_time_ms: int, frame_index: Optional[int] = None,
                      min_write_frame_id: Optional[int] = None) -> Tuple[np.ndarray, Optional[List[Dict]]]:
        if self.tracking_mode == "OSCILLATION_DETECTOR":
            return self.process_frame_for_oscillation(frame, frame_time_ms, frame_index)
        if self.tracking_mode == "YOLO_OSCILLATION":
            # Update oscillation area from YOLO detections at a configurable stride
            stride = int(self.app.app_settings.get('yolo_osc_det_stride', 3)) if self.app else 3
            if stride <= 0:
                stride = 1
            if (self.internal_frame_counter % stride) == 0:
                # Build the same processed_input used by process_frame_for_oscillation
                try:
                      target_height = self.app.app_settings.get('oscillation_processing_target_height', constants.DEFAULT_OSCILLATION_PROCESSING_TARGET_HEIGHT) if self.app else constants.DEFAULT_OSCILLATION_PROCESSING_TARGET_HEIGHT
                except Exception:
                    target_height = constants.DEFAULT_OSCILLATION_PROCESSING_TARGET_HEIGHT
                processed_input = frame
                if processed_input is not None and processed_input.size > 0:
                    src_h, src_w = processed_input.shape[:2]
                    if target_height and src_h > target_height:
                        scale = float(target_height) / float(src_h)
                        new_w = max(1, int(round(src_w * scale)))
                        processed_input = cv2.resize(processed_input, (new_w, target_height), interpolation=cv2.INTER_AREA)

                # Run detection on processed_input so boxes are in the expected coordinate space
                dets = self.detect_objects(processed_input)
                best = None
                best_conf = 0.0
                target_cls = self.yolo_oscillation_target_class
                for d in dets:
                    if d.get('class_name') == target_cls and d.get('confidence', 0) >= self.yolo_oscillation_conf_threshold:
                        x, y, w, h = d['box']
                        if w * h >= self.yolo_oscillation_min_box and d['confidence'] > best_conf:
                            best = (x, y, w, h)
                            best_conf = d['confidence']
                if best is not None:
                    bx, by, bw, bh = best
                    center_pt = (bx + bw // 2, by + bh // 2)
                    # Set area/point relative to the same processed_input used for detection
                    self.set_oscillation_area_and_point(best, center_pt, processed_input)
            return self.process_frame_for_oscillation(frame, frame_time_ms, frame_index)

        self._update_fps()
        processed_frame = self.preprocess_frame(frame)
        current_frame_gray = cv2.cvtColor(processed_frame, cv2.COLOR_BGR2GRAY)
        final_primary_pos, final_secondary_pos = 50, 50
        action_log_list = []
        detected_objects_this_frame: List[Dict] = []  # Initialize for YOLO_ROI mode

        self.current_effective_amp_factor = self._get_effective_amplification_factor()

        if self.tracking_mode == "YOLO_ROI":
            run_detection_this_frame = (
                    (self.internal_frame_counter % self.roi_update_interval == 0)
                    or (self.roi is None)
                    or (not self.penis_last_known_box
                        and self.frames_since_target_lost < self.max_frames_for_roi_persistence
                        and self.internal_frame_counter % max(1, self.roi_update_interval // 3) == 0)
            )

            self.stats_display = [
                f"T-FPS:{self.current_fps:.1f} T(ms):{frame_time_ms} Amp:{self.current_effective_amp_factor:.2f}x"]
            if frame_index is not None: self.stats_display.append(f"FIdx:{frame_index}")
            if self.main_interaction_class: self.stats_display.append(f"Interact: {self.main_interaction_class}")
            # Add this new line for our mode status
            if self.enable_inversion_detection:
                self.stats_display.append(f"Mode: {self.motion_mode}")

            if run_detection_this_frame:
                detected_objects_this_frame = self.detect_objects(processed_frame)
                penis_boxes = [obj["box"] for obj in detected_objects_this_frame if
                               obj["class_name"].lower() == "penis"]
                if penis_boxes:
                    self.frames_since_target_lost = 0
                    self._update_penis_tracking(penis_boxes[0])
                    interacting_objs = self._find_interacting_objects(self.penis_last_known_box,
                                                                      detected_objects_this_frame)
                    current_best_interaction_name = None
                    if interacting_objs:
                        interacting_objs.sort(key=lambda x: self.CLASS_PRIORITY.get(x["class_name"].lower(), 99))
                        current_best_interaction_name = interacting_objs[0]["class_name"].lower()
                    self.update_main_interaction_class(current_best_interaction_name)
                    combined_roi_candidate = self._calculate_combined_roi(processed_frame.shape[:2],
                                                                          self.penis_last_known_box, interacting_objs)

                    # Apply new VR-specific ROI width limits
                    if self._is_vr_video() and self.penis_last_known_box:
                        penis_w = self.penis_last_known_box[2]
                        rx, ry, rw, rh = combined_roi_candidate
                        new_rw = 0

                        # Check main_interaction_class which is more stable than the instantaneous best name
                        self.logger.info(f"Main interaction class: {self.main_interaction_class}")
                        if self.main_interaction_class in ["face", "hand"]:
                            new_rw = penis_w
                        else:
                            new_rw = min(rw, penis_w * 2)

                        if new_rw > 0:
                            original_center_x = rx + rw / 2
                            new_rx = int(original_center_x - new_rw / 2)

                            frame_width = processed_frame.shape[1]
                            final_rw = int(min(new_rw, frame_width))
                            final_rx = max(0, min(new_rx, frame_width - final_rw))

                            combined_roi_candidate = (final_rx, ry, final_rw, rh)

                    self.roi = self._smooth_roi_transition(combined_roi_candidate)
                else:
                    if self.penis_last_known_box: self.logger.info("Primary target (penis) lost in detection cycle.")
                    self.penis_last_known_box = None
                    self.update_main_interaction_class(None)

            if not self.penis_last_known_box and self.roi is not None:
                self.frames_since_target_lost += 1
                if self.frames_since_target_lost > self.max_frames_for_roi_persistence:
                    self.logger.info(f"ROI persistence timeout. Clearing ROI.")
                    self.roi = None
                    self.prev_gray_main_roi = None
                    self.prev_features_main_roi = None
                    self.primary_flow_history_smooth.clear()
                    self.secondary_flow_history_smooth.clear()
                    self.frames_since_target_lost = 0

            self.stats_display = [
                f"T-FPS:{self.current_fps:.1f} T(ms):{frame_time_ms} Amp:{self.current_effective_amp_factor:.2f}x"]
            if frame_index is not None: self.stats_display.append(f"FIdx:{frame_index}")
            if self.main_interaction_class: self.stats_display.append(f"Interact: {self.main_interaction_class}")

            if self.roi and self.tracking_active and self.roi[2] > 0 and self.roi[3] > 0:
                rx, ry, rw, rh = self.roi
                main_roi_patch_gray = current_frame_gray[ry:min(ry + rh, current_frame_gray.shape[0]),
                                      rx:min(rx + rw, current_frame_gray.shape[1])]
                if main_roi_patch_gray.size > 0:
                    # process_main_roi_content returns updated_sparse_features, which we store in self.prev_features_main_roi
                    final_primary_pos, final_secondary_pos, _, _, self.prev_features_main_roi = \
                        self.process_main_roi_content(processed_frame, main_roi_patch_gray, self.prev_gray_main_roi,
                                                      self.prev_features_main_roi)
                    self.prev_gray_main_roi = main_roi_patch_gray.copy()
                else:
                    self.prev_gray_main_roi = None
            else:
                self.prev_gray_main_roi = None

        elif self.tracking_mode == "USER_FIXED_ROI":
            self.current_effective_amp_factor = self._get_effective_amplification_factor()
            self.stats_display = [
                f"UserROI FPS:{self.current_fps:.1f} T(ms):{frame_time_ms} Amp:{self.current_effective_amp_factor:.2f}x"]
            if frame_index is not None: self.stats_display.append(f"FIdx:{frame_index}")

            if self.user_roi_fixed and self.tracking_active:
                urx, ury, urw, urh = self.user_roi_fixed
                urx_c, ury_c = max(0, urx), max(0, ury)
                urw_c, urh_c = min(urw, current_frame_gray.shape[1] - urx_c), min(urh,
                                                                                  current_frame_gray.shape[0] - ury_c)

                if urw_c > 0 and urh_c > 0:
                    current_user_roi_patch_gray = current_frame_gray[ury_c: ury_c + urh_c, urx_c: urx_c + urw_c]
                    dy_raw, dx_raw = 0.0, 0.0

                    if self.enable_user_roi_sub_tracking and self.prev_gray_user_roi_patch is not None and self.user_roi_tracked_point_relative and self.flow_dense:
                        if self.prev_gray_user_roi_patch.shape == current_user_roi_patch_gray.shape:
                            flow = self.flow_dense.calc(np.ascontiguousarray(self.prev_gray_user_roi_patch),
                                                        np.ascontiguousarray(current_user_roi_patch_gray), None)

                            if flow is not None:
                                track_w, track_h = self.user_roi_tracking_box_size
                                box_center_x, box_center_y = self.user_roi_tracked_point_relative
                                box_x1 = int(box_center_x - track_w / 2)
                                box_y1 = int(box_center_y - track_h / 2)
                                box_x2 = box_x1 + track_w
                                box_y2 = box_y1 + track_h
                                patch_h, patch_w = current_user_roi_patch_gray.shape
                                box_x1_c, box_y1_c = max(0, box_x1), max(0, box_y1)
                                box_x2_c, box_y2_c = min(patch_w, box_x2), min(patch_h, box_y2)

                                if box_x2_c > box_x1_c and box_y2_c > box_y1_c:
                                    sub_flow = flow[box_y1_c:box_y2_c, box_x1_c:box_x2_c]
                                    if sub_flow.size > 0:
                                        dx_raw = np.median(sub_flow[..., 0])
                                        dy_raw = np.median(sub_flow[..., 1])

                        self.primary_flow_history_smooth.append(dy_raw)
                        self.secondary_flow_history_smooth.append(dx_raw)

                        if len(self.primary_flow_history_smooth) > self.flow_history_window_smooth:
                            self.primary_flow_history_smooth.pop(0)
                        if len(self.secondary_flow_history_smooth) > self.flow_history_window_smooth:
                            self.secondary_flow_history_smooth.pop(0)

                        dy_smooth = np.median(
                            self.primary_flow_history_smooth) if self.primary_flow_history_smooth else dy_raw
                        dx_smooth = np.median(
                            self.secondary_flow_history_smooth) if self.secondary_flow_history_smooth else dx_raw

                        size_factor = self.get_current_penis_size_factor()
                        if self.adaptive_flow_scale:
                            final_primary_pos = self._apply_adaptive_scaling(dy_smooth, "flow_min_primary_adaptive",
                                                                             "flow_max_primary_adaptive", size_factor,
                                                                             True)
                            final_secondary_pos = self._apply_adaptive_scaling(dx_smooth, "flow_min_secondary_adaptive",
                                                                               "flow_max_secondary_adaptive",
                                                                               size_factor, False)
                        else:
                            effective_amp_factor = self._get_effective_amplification_factor()
                            manual_scale_multiplier = (self.sensitivity / 10.0) * effective_amp_factor
                            final_primary_pos = int(
                                np.clip(50 + dy_smooth * manual_scale_multiplier + self.y_offset, 0, 100))
                            final_secondary_pos = int(
                                np.clip(50 + dx_smooth * manual_scale_multiplier + self.x_offset, 0, 100))

                        self.user_roi_current_flow_vector = (dx_smooth, dy_smooth)

                        if self.user_roi_tracked_point_relative:
                            prev_x_rel, prev_y_rel = self.user_roi_tracked_point_relative
                            new_x_rel = prev_x_rel + dx_smooth
                            new_y_rel = prev_y_rel + dy_smooth
                            self.user_roi_tracked_point_relative = (max(0.0, min(new_x_rel, float(urw_c))),
                                                                    max(0.0, min(new_y_rel, float(urh_c))))
                    else:
                        # Fallback to calculating flow on the whole User ROI without calling YOLO-specific methods.
                        dx_raw, dy_raw, _, _ = self._calculate_flow_in_patch(
                            current_user_roi_patch_gray,
                            self.prev_gray_user_roi_patch,
                            use_sparse=self.use_sparse_flow,
                            prev_features_for_sparse=None
                        )

                        # Smooth the calculated raw dx/dy values
                        self.primary_flow_history_smooth.append(dy_raw)
                        self.secondary_flow_history_smooth.append(dx_raw)

                        if len(self.primary_flow_history_smooth) > self.flow_history_window_smooth:
                            self.primary_flow_history_smooth.pop(0)
                        if len(self.secondary_flow_history_smooth) > self.flow_history_window_smooth:
                            self.secondary_flow_history_smooth.pop(0)

                        dy_smooth = np.median(
                            self.primary_flow_history_smooth) if self.primary_flow_history_smooth else dy_raw
                        dx_smooth = np.median(
                            self.secondary_flow_history_smooth) if self.secondary_flow_history_smooth else dx_raw

                        # Apply scaling and generate final position
                        size_factor = 1.0  # No object detection in this mode
                        if self.adaptive_flow_scale:
                            final_primary_pos = self._apply_adaptive_scaling(dy_smooth, "flow_min_primary_adaptive",
                                                                             "flow_max_primary_adaptive", size_factor,
                                                                             True)
                            final_secondary_pos = self._apply_adaptive_scaling(dx_smooth, "flow_min_secondary_adaptive",
                                                                               "flow_max_secondary_adaptive",
                                                                               size_factor, False)
                        else:
                            effective_amp_factor = self._get_effective_amplification_factor()
                            manual_scale_multiplier = (self.sensitivity / 10.0) * effective_amp_factor
                            final_primary_pos = int(
                                np.clip(50 + dy_smooth * manual_scale_multiplier + self.y_offset, 0, 100))
                            final_secondary_pos = int(
                                np.clip(50 + dx_smooth * manual_scale_multiplier + self.x_offset, 0, 100))

                        # Update state
                        self.user_roi_current_flow_vector = (dx_smooth, dy_smooth)
                        if self.user_roi_tracked_point_relative:
                            prev_x_rel, prev_y_rel = self.user_roi_tracked_point_relative
                            new_x_rel = prev_x_rel + dx_smooth
                            new_y_rel = prev_y_rel + dy_smooth
                            self.user_roi_tracked_point_relative = (max(0.0, min(new_x_rel, float(urw_c))),
                                                                    max(0.0, min(new_y_rel, float(urh_c))))

                    self.prev_gray_user_roi_patch = np.ascontiguousarray(current_user_roi_patch_gray)

                else:  # User ROI has no size
                    self.prev_gray_user_roi_patch = None
                    final_primary_pos, final_secondary_pos = 50, 50
                    self.user_roi_current_flow_vector = (0.0, 0.0)
            else:  # No User ROI is set or tracking is inactive
                self.prev_gray_user_roi_patch = None
                final_primary_pos, final_secondary_pos = 50, 50
                self.user_roi_current_flow_vector = (0.0, 0.0)

        if self.app and self.tracking_active and \
                (min_write_frame_id is None or (frame_index is not None and frame_index >= min_write_frame_id)):

            # Determine which axis we will write for this frame
            current_tracking_axis_mode = self.app.tracking_axis_mode
            current_single_axis_output = self.app.single_axis_output_target
            primary_to_write, secondary_to_write = None, None

            if current_tracking_axis_mode == "both":
                primary_to_write, secondary_to_write = final_primary_pos, final_secondary_pos
            elif current_tracking_axis_mode == "vertical":
                if current_single_axis_output == "primary":
                    primary_to_write = final_primary_pos
                else:
                    secondary_to_write = final_primary_pos
            elif current_tracking_axis_mode == "horizontal":
                if current_single_axis_output == "primary":
                    primary_to_write = final_secondary_pos
                else:
                    secondary_to_write = final_secondary_pos

            # --- Automatic Lag Compensation ---
            # Calculate the inherent delay from the smoothing window. A window of size N has a lag of (N-1)/2 frames.
            # A window size of 1 means no smoothing and no delay.
            automatic_smoothing_delay_frames = (self.flow_history_window_smooth - 1) / 2.0 if self.flow_history_window_smooth > 1 else 0.0

            # Combine the automatic compensation with the user's manual delay setting.
            total_delay_frames = self.output_delay_frames + automatic_smoothing_delay_frames

            # Convert the total frame delay to milliseconds.
            base_delay_ms = (total_delay_frames / self.current_video_fps_for_delay) * 1000.0 if self.current_video_fps_for_delay > 0 else 0.0

            # Immediate-visibility safeguard after a clear: for the first live point on the axis we are writing, bypass delay
            primary_empty = (len(self.funscript.primary_actions) == 0)
            secondary_empty = (len(self.funscript.secondary_actions) == 0)

            effective_delay_ms = base_delay_ms
            if (primary_to_write is not None and primary_empty) or (secondary_to_write is not None and secondary_empty):
                effective_delay_ms = 0.0

            # Adjust the timestamp with the effective delay
            adjusted_frame_time_ms = frame_time_ms - effective_delay_ms

            is_file_processing_context = frame_index is not None

            self.funscript.add_action(
                timestamp_ms=int(round(adjusted_frame_time_ms)),
                primary_pos=primary_to_write,
                secondary_pos=secondary_to_write,
                is_from_live_tracker=(not is_file_processing_context)
            )
            action_log_list.append({
                "at": int(round(adjusted_frame_time_ms)), "pos": primary_to_write, "secondary_pos": secondary_to_write,
                "raw_ud_pos_computed": final_primary_pos, "raw_lr_pos_computed": final_secondary_pos,
                "mode": current_tracking_axis_mode,
                "target": current_single_axis_output if current_tracking_axis_mode != "both" else "N/A",
                "raw_at": frame_time_ms, "delay_applied_ms": effective_delay_ms,
                "roi_main": self.roi if self.tracking_mode == "YOLO_ROI" else self.user_roi_fixed,
                "amp": self.current_effective_amp_factor
            })

        if self.show_masks and detected_objects_this_frame and self.tracking_mode == "YOLO_ROI":
            self.draw_detections(processed_frame, detected_objects_this_frame)

        if self.tracking_mode == "YOLO_ROI" and self.show_roi and self.roi:
            rx, ry, rw, rh = self.roi
            color = self.get_class_color(
                self.main_interaction_class or ("penis" if self.penis_last_known_box else "persisting"))
            cv2.rectangle(processed_frame, (rx, ry), (rx + rw, ry + rh), color, 1)
            status_text = self.main_interaction_class or ('P' if self.penis_last_known_box else 'Lost...')
            cv2.putText(processed_frame, f"ROI:{status_text}", (rx, ry - 2), cv2.FONT_HERSHEY_PLAIN, 0.7, color, 1)
            if not self.penis_last_known_box:
                cv2.putText(processed_frame,
                            f"Lost: {self.frames_since_target_lost}/{self.max_frames_for_roi_persistence}",
                            (rx, ry + rh + 10), cv2.FONT_HERSHEY_PLAIN, 0.6, RGBColors.BLUE, 1)

        elif self.tracking_mode == "USER_FIXED_ROI" and self.show_roi and self.user_roi_fixed:
            urx, ury, urw, urh = self.user_roi_fixed
            urx_c, ury_c = max(0, urx), max(0, ury)
            urw_c, urh_c = min(urw, processed_frame.shape[1] - urx_c), min(urh, processed_frame.shape[0] - ury_c)
            cv2.rectangle(processed_frame, (urx_c, ury_c), (urx_c + urw_c, ury_c + urh_c), RGBColors.CYAN, 2)

            if self.user_roi_tracked_point_relative:
                point_x_abs = urx_c + int(self.user_roi_tracked_point_relative[0])
                point_y_abs = ury_c + int(self.user_roi_tracked_point_relative[1])
                cv2.circle(processed_frame, (point_x_abs, point_y_abs), 3, RGBColors.GREEN, -1)

        if self.show_stats:
            for i, stat_text in enumerate(self.stats_display):
                cv2.putText(processed_frame, stat_text, (5, 15 + i * 12), cv2.FONT_HERSHEY_SIMPLEX, 0.35,
                            RGBColors.TEAL, 1)

        self.internal_frame_counter += 1
        return processed_frame, action_log_list if action_log_list else None

    def get_class_color(self, class_name: Optional[str]) -> Tuple[int, int, int]:
        return RGBColors.CLASS_COLORS.get(class_name.lower() if class_name else "", RGBColors.GREY_LIGHT)

    def draw_detections(self, frame: np.ndarray, detected_objects: List[Dict]):
        for obj in detected_objects:
            x, y, w, h = obj["box"]
            cn = obj["class_name"]
            cf = obj["confidence"]
            clr = self.get_class_color(cn)
            cv2.rectangle(frame, (x, y), (x + w, y + h), clr, 1)
            cv2.putText(frame, f"{cn} {cf:.1f}", (x, y - 2), cv2.FONT_HERSHEY_PLAIN, 0.7, clr, 1)

    def get_current_value(self, axis: str = 'primary') -> int:
        return self.funscript.get_latest_value(axis)

    def start_tracking(self):
        self.tracking_active = True
        self.start_time_tracking = time.time() * 1000

        # Check and report video source status when tracking starts
        self._check_and_report_video_source_status()
        if self.tracking_mode == "OSCILLATION_DETECTOR":
            # Update grid size and sensitivity from settings before starting
            self.update_oscillation_grid_size()
            self.update_oscillation_sensitivity()

            fps = self.app.processor.fps if self.app and self.app.processor and self.app.processor.fps > 0 else 30.0

            # --- Dynamically resize history buffer for live amplification when tracking starts ---
            amp_window_ms = self.app.app_settings.get("live_oscillation_amp_window_ms", 4000)
            new_maxlen = int(fps * (amp_window_ms / 1000.0))
            if not hasattr(self,
                           'oscillation_position_history') or self.oscillation_position_history.maxlen != new_maxlen:
                self.oscillation_position_history = deque(maxlen=new_maxlen)
                self.logger.info(f"Live amplification history buffer resized to {new_maxlen} frames.")

            self.oscillation_history_max_len = int(self.oscillation_history_seconds * fps)
            self.oscillation_history.clear()
            self.prev_gray_oscillation = None
            self.oscillation_funscript_pos = 50

            self.logger.info(f"Oscillation detector started. History size set to {self.oscillation_history_max_len} frames.")
        elif self.tracking_mode == "YOLO_OSCILLATION":
            self.update_oscillation_grid_size()
            self.update_oscillation_sensitivity()
            fps = self.app.processor.fps if self.app and self.app.processor and self.app.processor.fps > 0 else 30.0
            amp_window_ms = self.app.app_settings.get("live_oscillation_amp_window_ms", 4000)
            new_maxlen = int(fps * (amp_window_ms / 1000.0))
            self.oscillation_position_history = deque(maxlen=new_maxlen)
            self.oscillation_history_max_len = int(self.oscillation_history_seconds * fps)
            self.oscillation_history.clear()
            self.prev_gray_oscillation = None
            self.oscillation_funscript_pos = 50
            self.yolo_oscillation_active = True
            self.logger.info("YOLO+Oscillation pipeline started.")
            # Re-link undo managers to ensure timeline remains writable after clears
            try:
                if self.app and hasattr(self.app, 'funscript_processor'):
                    self.app.funscript_processor._ensure_undo_managers_linked()
            except Exception:
                pass

        self.internal_frame_counter = 0  # Reset for both live and S3 context if S3 reuses this
        self.flow_min_primary_adaptive, self.flow_max_primary_adaptive = -1.0, 1.0
        self.flow_min_secondary_adaptive, self.flow_max_secondary_adaptive = -1.0, 1.0
        for lst in [self.primary_flow_history_smooth, self.secondary_flow_history_smooth, self.class_history]:
            lst.clear()
        # self.current_effective_amp_factor = self._get_effective_amplification_factor() # Done per frame/segment start

        # Dynamically set the motion history window to match the video's FPS (~1 second buffer)
        if self.app and hasattr(self.app, 'processor') and self.app.processor.fps > 0:
            new_window_size = int(round(self.app.processor.fps))
            self.motion_mode_history_window = new_window_size
            self.logger.info(f"Motion history window set to video FPS: {new_window_size} frames.")
        else:
            # Fallback to the default if FPS is not available
            self.motion_mode_history_window = 30
            self.logger.info(
                f"Falling back to default motion history window: {self.motion_mode_history_window} frames.")

        if self.tracking_mode == "YOLO_ROI":  # Also applies to S3 like processing
            self.frames_since_target_lost = 0
            self.penis_max_size_history.clear()
            self.prev_gray_main_roi, self.prev_features_main_roi = None, None
            self.penis_last_known_box, self.main_interaction_class = None, None  # main_interaction_class set by live or S3 segment
            self.last_interaction_time = 0
            self.roi = None
            self.logger.info(f"Tracking state re-initialized (mode: {self.tracking_mode}).")
        elif self.tracking_mode == "USER_FIXED_ROI":
            if self.prev_gray_user_roi_patch is None and self.user_roi_fixed:
                self.logger.warning("User ROI tracking started, but initial patch not set. Flow may be delayed.")
            if self.user_roi_initial_point_relative:
                self.user_roi_tracked_point_relative = self.user_roi_initial_point_relative
            self.user_roi_current_flow_vector = (0.0, 0.0)
            self.logger.info("User Defined ROI Tracking started.")

    def stop_tracking(self):
        self.tracking_active = False
        if self.tracking_mode == "YOLO_ROI":  # Also for S3-like
            self.prev_gray_main_roi, self.prev_features_main_roi = None, None

        # Reset motion mode to undetermined when stopping.
        self.motion_mode = 'undetermined'
        self.motion_mode_history.clear()

        self.logger.info(f"Tracking stopped (mode: {self.tracking_mode}). Motion state reset to 'undetermined'.")

    def update_oscillation_grid_size(self):
        """Updates the oscillation grid size from app settings."""
        if self.app:
            new_grid_size = self.app.app_settings.get("oscillation_detector_grid_size", 20)
            if new_grid_size != self.oscillation_grid_size:
                self.oscillation_grid_size = new_grid_size
                self.oscillation_block_size = constants.YOLO_INPUT_SIZE // self.oscillation_grid_size
                self.logger.info(
                    f"Oscillation grid size updated to {self.oscillation_grid_size} (block size: {self.oscillation_block_size}x{self.oscillation_block_size})")

    def update_oscillation_sensitivity(self):
        """Updates the oscillation sensitivity from app settings."""
        if self.app:
            new_sensitivity = self.app.app_settings.get("oscillation_detector_sensitivity", 1.0)
            if new_sensitivity != self.oscillation_sensitivity:
                self.oscillation_sensitivity = new_sensitivity
                self.logger.info(f"Oscillation sensitivity updated to {self.oscillation_sensitivity}")

    def reset(self, reason: Optional[str] = None):
        self.stop_tracking()  # Explicitly set tracking_active to False.
        preserve_user_roi = (reason == "stop_preserve_funscript")
        if not preserve_user_roi:
            # Full reset clears any user-defined ROI/point and returns to default mode
            self.clear_user_defined_roi_and_point(silent=True)  # Silent to avoid duplicate messages from clear_all_drawn_overlays
            self.set_tracking_mode("YOLO_ROI")  # Default mode on full reset

        # Clear all relevant state variables to ensure a clean slate
        self.internal_frame_counter = 0
        self.frames_since_target_lost = 0
        self.roi = None
        self.prev_gray_main_roi = None
        self.prev_features_main_roi = None
        self.penis_last_known_box = None
        self.main_interaction_class = None
        self.penis_max_size_history.clear()
        self.primary_flow_history_smooth.clear()
        self.secondary_flow_history_smooth.clear()
        self.class_history.clear()
        self.last_interaction_time = 0
        self.motion_mode_history.clear()
        self.motion_mode = 'undetermined'

        self.oscillation_history.clear()
        self.prev_gray_oscillation = None
        self.oscillation_funscript_pos = 50

        if self.funscript:  # This funscript is for live tracking
            if reason not in ["seek", "project_load_preserve_actions", "stop_preserve_funscript"]:
                self.funscript.clear()
                self.logger.info(f"Live tracker Funscript cleared (reason: {reason}).")
            else:
                self.logger.info(f"Live tracker Funscript preserved (reason: {reason}).")

        self.logger.info(f"Tracker reset complete (reason: {reason}). Tracking is now inactive.")

        # Clear video source status on reset
        self._last_video_source_status = None

    def _check_and_report_video_source_status(self) -> None:
        """
        Checks the current video source status and reports changes to the user.
        This helps users understand when preprocessed videos are being used.
        """
        if not self.app or not hasattr(self.app, 'processor'):
            return

        try:
            current_status = self.app.processor.get_preprocessed_video_status()

            # Only report if status has changed
            if current_status != self._last_video_source_status:
                if current_status.get("using_preprocessed", False):
                    if current_status.get("valid", False):
                        self.logger.info(
                            f"Live tracking using preprocessed video: {os.path.basename(current_status.get('path', 'unknown'))} "
                            f"({current_status.get('frame_count', 0)} frames)", extra={'status_message': True})
                    else:
                        self.logger.warning(
                            "Live tracking: preprocessed video detected but invalid, using original video",
                            extra={'status_message': True})
                else:
                    if current_status.get("exists", False):
                        self.logger.info(
                            "Live tracking using original video (preprocessed video available but not used)",
                            extra={'status_message': True})
                    else:
                        self.logger.info("Live tracking using original video (no preprocessed video available)",
                                         extra={'status_message': True})

                self._last_video_source_status = current_status.copy()

        except Exception as e:
            self.logger.error(f"Error checking video source status: {e}")

    def get_video_source_info(self) -> Dict[str, Any]:
        """
        Returns information about the current video source being used for tracking.

        Returns:
            Dictionary with video source information
        """
        info = {
            "using_preprocessed": False,
            "preprocessed_available": False,
            "preprocessed_valid": False,
            "source_description": "Unknown"
        }

        if self.app and hasattr(self.app, 'processor'):
            try:
                status = self.app.processor.get_preprocessed_video_status()
                info["using_preprocessed"] = status.get("using_preprocessed", False)
                info["preprocessed_available"] = status.get("exists", False)
                info["preprocessed_valid"] = status.get("valid", False)

                if info["using_preprocessed"]:
                    info["source_description"] = f"Preprocessed video ({status.get('frame_count', 0)} frames)"
                elif info["preprocessed_available"]:
                    if info["preprocessed_valid"]:
                        info["source_description"] = "Original video (preprocessed available but not used)"
                    else:
                        info["source_description"] = "Original video (preprocessed invalid)"
                else:
                    info["source_description"] = "Original video (no preprocessed available)"

            except Exception as e:
                self.logger.error(f"Error getting video source info: {e}")
                info["source_description"] = "Error retrieving source info"

        return info

    def process_frame_for_oscillation(self, frame: np.ndarray, frame_time_ms: int, frame_index: Optional[int] = None) -> \
    Tuple[np.ndarray, Optional[List[Dict]]]:
        """
        [V9 - Advanced Filtering] Implements global motion cancellation, advanced oscillation scoring,
        and a VR-specific focus on the central third of the frame.
        """
        # --- Optional pre-downscale for performance (approx 720p height) ---
        try:
            target_height = getattr(self.app.app_settings, 'get', lambda k, d=None: d)('oscillation_processing_target_height', constants.DEFAULT_OSCILLATION_PROCESSING_TARGET_HEIGHT)
        except Exception:
            target_height = constants.DEFAULT_OSCILLATION_PROCESSING_TARGET_HEIGHT

        if frame is None or frame.size == 0:
            return frame, None

        src_h, src_w = frame.shape[:2]
        if target_height and src_h > target_height:
            scale = float(target_height) / float(src_h)
            new_w = max(1, int(round(src_w * scale)))
            processed_input = cv2.resize(frame, (new_w, target_height), interpolation=cv2.INTER_AREA)
        else:
            processed_input = frame

        # --- Use oscillation area for detection if set ---
        use_oscillation_area = self.oscillation_area_fixed is not None
        if use_oscillation_area:
            ax, ay, aw, ah = self.oscillation_area_fixed
<<<<<<< HEAD
            # Preprocess entire frame to expected working size first
            processed_frame = self.preprocess_frame(frame)
            # Crop to area first, then convert only the crop to grayscale (avoid full-frame cvtColor)
            processed_frame_area = processed_frame[ay:ay+ah, ax:ax+aw]
            # Reuse/allocate ROI gray buffer
            if self._gray_roi_buffer is None or self._gray_roi_buffer.shape[:2] != (processed_frame_area.shape[0], processed_frame_area.shape[1]):
                self._gray_roi_buffer = np.empty((processed_frame_area.shape[0], processed_frame_area.shape[1]), dtype=np.uint8)
            cv2.cvtColor(processed_frame_area, cv2.COLOR_BGR2GRAY, dst=self._gray_roi_buffer)
            current_gray = self._gray_roi_buffer
        else:
            processed_frame = self.preprocess_frame(frame)
            # Full-frame path: compute grayscale once for full frame
            target_h, target_w = processed_frame.shape[0], processed_frame.shape[1]
            if self._gray_full_buffer is None or self._gray_full_buffer.shape[:2] != (target_h, target_w):
                self._gray_full_buffer = np.empty((target_h, target_w), dtype=np.uint8)
            cv2.cvtColor(processed_frame, cv2.COLOR_BGR2GRAY, dst=self._gray_full_buffer)
            current_gray = self._gray_full_buffer
=======
            # Prepare letterboxed processed frame and compute mapping to its coordinate space
            processed_frame = self.preprocess_frame(processed_input)
            target_w, target_h = self.target_size_preprocess
            in_w, in_h = processed_input.shape[1], processed_input.shape[0]
            if in_w <= 0 or in_h <= 0:
                return processed_input, None
            scale_lb = min(target_w / float(in_w), target_h / float(in_h))
            new_w_lb = int(round(in_w * scale_lb))
            new_h_lb = int(round(in_h * scale_lb))
            delta_w = target_w - new_w_lb
            delta_h = target_h - new_h_lb
            left = delta_w // 2
            top = delta_h // 2
            # Map original area to letterboxed coordinates
            ax = int(round(ax * scale_lb + left))
            ay = int(round(ay * scale_lb + top))
            aw = int(round(aw * scale_lb))
            ah = int(round(ah * scale_lb))

            # Clamp area to processed_frame bounds
            ax = max(0, min(ax, target_w - 1))
            ay = max(0, min(ay, target_h - 1))
            aw = max(1, min(aw, target_w - ax))
            ah = max(1, min(ah, target_h - ay))

            current_gray_full = cv2.cvtColor(processed_frame, cv2.COLOR_BGR2GRAY)
            processed_frame_area = processed_frame[ay:ay+ah, ax:ax+aw].copy()
            current_gray = current_gray_full[ay:ay+ah, ax:ax+aw].copy()

        else:
            processed_frame = self.preprocess_frame(processed_input)
            current_gray = cv2.cvtColor(processed_frame, cv2.COLOR_BGR2GRAY)
>>>>>>> 93371089
            processed_frame_area = processed_frame
            ax, ay = 0, 0
            aw, ah = processed_frame.shape[1], processed_frame.shape[0]
        action_log_list = []
        active_blocks = getattr(self, 'oscillation_active_block_positions', set())
        is_camera_motion = getattr(self, 'is_camera_motion', False)
        block_motions = getattr(self, 'block_motions', [])

        # Compute dynamic grid based on current analysis image size (used in vis and scoring)
        img_h, img_w = current_gray.shape[:2]
        grid_size = max(1, int(self.oscillation_grid_size))
        local_block_size = max(8, min(img_h // grid_size, img_w // grid_size))
        if local_block_size <= 0:
            local_block_size = 8
        num_rows = max(1, img_h // local_block_size)
        num_cols = max(1, img_w // local_block_size)
        min_cell_activation_pixels = (local_block_size * local_block_size) * 0.05

        # --- Visualization for grid and motion detection ---
        show_overlay = True
        try:
            if self.app and hasattr(self.app, 'app_settings'):
                show_overlay = bool(self.app.app_settings.get("show_oscillation_grid_overlay", True))
        except Exception:
            show_overlay = True

        if show_overlay and use_oscillation_area and self.oscillation_grid_blocks:
            active_block_positions = set(active_blocks)
            max_blocks_w = getattr(self, 'oscillation_max_blocks_w', 0)
            if max_blocks_w <= 0:
                num_blocks = len(self.oscillation_grid_blocks)
                max_blocks_w = int(num_blocks ** 0.5) if num_blocks > 0 else 1
            for i, (x1, y1, w, h) in enumerate(self.oscillation_grid_blocks):
                color = (100, 100, 100)
                block_r = i // max_blocks_w
                block_c = i % max_blocks_w
                if is_camera_motion:
                    color = (0, 165, 255)
                elif (block_r, block_c) in active_block_positions:
                    color = (0, 255, 0)
                # Draw grid block relative to full frame
<<<<<<< HEAD
                #cv2.rectangle(processed_frame, (x1 + ax, y1 + ay), (x1 + ax + w, y1 + ay + h), color, 1)
        elif show_overlay:
=======
                # cv2.rectangle(processed_frame, (x1 + ax, y1 + ay), (x1 + ax + w, y1 + ay + h), color, 1)
        else:
>>>>>>> 93371089
            active_block_positions = set(active_blocks)
            for motion in block_motions:
                r, c = motion['pos']
                x1, y1 = c * local_block_size, r * local_block_size
                x2, y2 = x1 + local_block_size, y1 + local_block_size
                color = (100, 100, 100)
                if is_camera_motion:
                    color = (0, 165, 255)
                elif (r, c) in active_block_positions:
                    color = (0, 255, 0)
                cv2.rectangle(processed_frame, (x1, y1), (x2, y2), color, 1)

        # --- Detection logic: operate only on area ---
        if self.prev_gray_oscillation is None or self.prev_gray_oscillation.shape != current_gray.shape:
            self.prev_gray_oscillation = current_gray.copy()
            return processed_frame, None

        if not hasattr(self, 'flow_dense_osc') or not self.flow_dense_osc:
            self.logger.warning("Dense optical flow not available for oscillation detection.")
            return processed_frame, None

        # --- Step 1: Calculate Global Optical Flow & Global Motion Vector ---
        flow = self.flow_dense_osc.calc(self.prev_gray_oscillation, current_gray, None)
        if flow is None:
            self.prev_gray_oscillation = current_gray.copy()
            return processed_frame, None

        # Calculate Global Motion to cancel out camera pans/shakes
        global_dx = np.median(flow[..., 0])
        global_dy = np.median(flow[..., 1])

        # --- Step 2: Identify Active Cells & Apply VR Focus ---
        min_motion_threshold = 15
        frame_diff = cv2.absdiff(current_gray, self.prev_gray_oscillation)
        _, motion_mask = cv2.threshold(frame_diff, min_motion_threshold, 255, cv2.THRESH_BINARY)

        # Grid variables already computed above

        # Check if the video is VR to apply the focus rule
        is_vr = self._is_vr_video()
<<<<<<< HEAD
        # Apply VR central-third focus only for full-frame scans. When an ROI is set,
        # scan the full ROI width to avoid off-center ROI being ignored.
        apply_vr_central_focus = is_vr and not use_oscillation_area
        # Use effective grid size for current image to compute central thirds
        eff_cols = max(1, min(self.oscillation_grid_size, current_gray.shape[1] // self.oscillation_block_size))
        vr_central_third_start = eff_cols // 3
        vr_central_third_end = 2 * eff_cols // 3

        newly_active_cells = set()
        # Bound grid by current frame size to avoid scanning outside the image
        max_rows = max(0, min(self.oscillation_grid_size, current_gray.shape[0] // self.oscillation_block_size))
        max_cols = max(0, min(self.oscillation_grid_size, current_gray.shape[1] // self.oscillation_block_size))
        for r in range(max_rows):
            for c in range(max_cols):
                # If VR central focus applies, skip cells outside the central third
                if apply_vr_central_focus and (c < vr_central_third_start or c > vr_central_third_end):
=======
        vr_central_third_start = num_cols // 3
        vr_central_third_end = 2 * num_cols // 3

        newly_active_cells = set()
        for r in range(num_rows):
            for c in range(num_cols):
                # If VR, skip cells outside the central third
                if is_vr and (c < vr_central_third_start or c > vr_central_third_end):
>>>>>>> 93371089
                    continue

                y_start, x_start = r * local_block_size, c * local_block_size
                mask_roi = motion_mask[y_start:y_start + local_block_size, x_start:x_start + local_block_size]
                if mask_roi.size == 0:
                    continue
                if cv2.countNonZero(mask_roi) > min_cell_activation_pixels:
                    newly_active_cells.add((r, c))

        # Update persistence counters
        # Add newly active cells or reset their timers
        for cell_pos in newly_active_cells:
            self.oscillation_cell_persistence[cell_pos] = self.OSCILLATION_PERSISTENCE_FRAMES

        expired_cells = [pos for pos, timer in self.oscillation_cell_persistence.items() if timer <= 1]
        for cell_pos in expired_cells:
            del self.oscillation_cell_persistence[cell_pos]

        for cell_pos in self.oscillation_cell_persistence:
            self.oscillation_cell_persistence[cell_pos] -= 1

        persistent_active_cells = list(self.oscillation_cell_persistence.keys())

        # --- Step 3: Analyze Localized Motion in Active Cells ---
        block_motions = []
        max_magnitude = 0.0
        for r, c in persistent_active_cells:
            y_start = r * local_block_size
            x_start = c * local_block_size

            # Sample the pre-computed flow field for this cell's ROI
            flow_patch = flow[y_start:y_start + local_block_size, x_start:x_start + local_block_size]

            if flow_patch.size > 0:
                # Subtract global motion to get true local motion
                local_dx = np.median(flow_patch[..., 0]) - global_dx
                local_dy = np.median(flow_patch[..., 1]) - global_dy

                mag = np.sqrt(local_dx ** 2 + local_dy ** 2)
                block_motions.append({'dx': local_dx, 'dy': local_dy, 'mag': mag, 'pos': (r, c)})
                if (r, c) not in self.oscillation_history:
                    self.oscillation_history[(r, c)] = deque(maxlen=self.oscillation_history_max_len)
                self.oscillation_history[(r, c)].append({'dx': local_dx, 'dy': local_dy, 'mag': mag})

        # --- Step 4 & 5 Combined: Adaptive Motion Calculation ---
        final_dy, final_dx = 0.0, 0.0
        active_blocks = []

        if block_motions:
            candidate_blocks = []
            for motion in block_motions:
                history = self.oscillation_history.get(motion['pos'])
                # Only consider blocks with some history and current motion
                if history and len(history) > 10 and motion['mag'] > 0.2:

                    # 1. Get stats from history
                    recent_dy = [h['dy'] for h in history]
                    mean_mag = np.mean([h['mag'] for h in history])

                    # 2. Calculate a "frequency score" (higher is better)
                    # This proxy for frequency counts direction changes
                    zero_crossings = np.sum(np.diff(np.sign(recent_dy)) != 0)
                    frequency_score = (zero_crossings / len(recent_dy)) * 10.0

                    # 3. Calculate "variance score" (higher is better)
                    # A high standard deviation means the motion isn't linear
                    variance_score = np.std(recent_dy)

                    # 4. Combine into a final oscillation score
                    # This rewards blocks that are strong, frequent, and non-linear
                    oscillation_score = mean_mag * (1 + frequency_score) * (1 + variance_score)

                    if oscillation_score > 0.5:  # Filter out low-scoring blocks
                        candidate_blocks.append({**motion, 'score': oscillation_score})

            if candidate_blocks:
                max_score = max(b['score'] for b in candidate_blocks)
                # Take any block that has at least 40% of the max score.
                active_blocks = [b for b in candidate_blocks if b['score'] >= max_score * 0.4]

        # --- ADAPTIVE LOGIC PATH ---

        # Knob 3: The number of active cells at or below which we use the "Follow the Leader" logic.
        SPARSITY_THRESHOLD = 2

        if 0 < len(active_blocks) <= SPARSITY_THRESHOLD:
            # --- Sparse Motion Path ("Follow the Leader") ---
            # Ideal for localized action like handjobs/blowjobs.
            # Find the single block with the highest raw motion magnitude (most energy).
            if hasattr(self, 'logger'): self.logger.debug(f"Sparse motion detected ({len(active_blocks)} blocks). Following the leader.")

            leader_block = max(active_blocks, key=lambda b: b['mag'])
            final_dy = leader_block['dy']
            final_dx = leader_block['dx']

        elif len(active_blocks) > SPARSITY_THRESHOLD:
            # --- Dense Motion Path (Weighted Average) ---
            # Ideal for full-body motion. Uses the original democratic logic.
            if hasattr(self, 'logger'): self.logger.debug(f"Dense motion detected ({len(active_blocks)} blocks). Using weighted average.")

            total_weight = sum(b['score'] for b in active_blocks)
            if total_weight > 0:
                # Calculate the weighted average velocity for this frame
                final_dy = sum(b['dy'] * b['score'] for b in active_blocks) / total_weight
                final_dx = sum(b['dx'] * b['score'] for b in active_blocks) / total_weight

        # If no blocks are active, final_dy and final_dx remain 0.0, and the position holds.

        # --- The downstream dynamic scaling and integration logic remains the same ---
        # It now operates on the intelligently selected final_dy and final_dx.
        if abs(final_dy) > 0.01 or abs(final_dx) > 0.01:
            base_sensitivity_scaler = 2.5  # 1.5
            intensity_exponent = 0.7

            dynamic_scaler_y = base_sensitivity_scaler * (abs(final_dy) ** intensity_exponent) if abs(final_dy) > 0.1 else base_sensitivity_scaler
            dynamic_scaler_x = base_sensitivity_scaler * (abs(final_dx) ** intensity_exponent) if abs(final_dx) > 0.1 else base_sensitivity_scaler

            primary_pos_change = -final_dy * dynamic_scaler_y
            secondary_pos_change = final_dx * dynamic_scaler_x

            new_primary_pos = self.oscillation_last_known_pos + primary_pos_change
            new_secondary_pos = self.oscillation_last_known_secondary_pos + secondary_pos_change

            alpha = self.oscillation_ema_alpha
            self.oscillation_last_known_pos = (self.oscillation_last_known_pos * (1 - alpha)) + (new_primary_pos * alpha)
            self.oscillation_last_known_secondary_pos = (self.oscillation_last_known_secondary_pos * (1 - alpha)) + (new_secondary_pos * alpha)

            self.oscillation_last_known_pos = np.clip(self.oscillation_last_known_pos, 0, 100)
            self.oscillation_last_known_secondary_pos = np.clip(self.oscillation_last_known_secondary_pos, 0, 100)

        # If active_blocks is empty, no code runs here.
        # self.oscillation_last_known_pos simply retains its value from the previous frame.
        # This correctly HOLDS the position when motion stops.

        # The final funscript position is now based on the smoothed value
        self.oscillation_funscript_pos = int(round(self.oscillation_last_known_pos))
        self.oscillation_funscript_secondary_pos = int(round(self.oscillation_last_known_secondary_pos))

        # Step 6: Action Logging
        if self.tracking_active:
            # This block now correctly saves the generated signal
            current_tracking_axis_mode = self.app.tracking_axis_mode
            current_single_axis_output = self.app.single_axis_output_target
            primary_to_write, secondary_to_write = None, None

            if current_tracking_axis_mode == "both":
                primary_to_write, secondary_to_write = self.oscillation_funscript_pos, self.oscillation_funscript_secondary_pos
            elif current_tracking_axis_mode == "vertical":
                if current_single_axis_output == "primary":
                    primary_to_write = self.oscillation_funscript_pos
                else:
                    secondary_to_write = self.oscillation_funscript_pos
            elif current_tracking_axis_mode == "horizontal":
                if current_single_axis_output == "primary":
                    primary_to_write = self.oscillation_funscript_secondary_pos
                else:
                    secondary_to_write = self.oscillation_funscript_secondary_pos

            self.funscript.add_action(timestamp_ms=frame_time_ms, primary_pos=primary_to_write,
                                      secondary_pos=secondary_to_write)
            action_log_list.append({"at": frame_time_ms, "pos": primary_to_write, "secondary_pos": secondary_to_write})

        # Step 7: Visualization
<<<<<<< HEAD
        if show_overlay:
            active_block_positions = {b['pos'] for b in active_blocks}
            for r,c in self.oscillation_cell_persistence.keys():
                x1, y1 = c * self.oscillation_block_size + ax, r * self.oscillation_block_size + ay
                color = (0, 255, 0) if (r, c) in active_block_positions else (180, 100, 100)
                cv2.rectangle(processed_frame, (x1, y1), (x1 + self.oscillation_block_size, y1 + self.oscillation_block_size), color, 1)

        # Keep a reusable prev gray buffer
        if self._prev_gray_osc_buffer is None or self._prev_gray_osc_buffer.shape != current_gray.shape:
            self._prev_gray_osc_buffer = np.empty_like(current_gray)
        np.copyto(self._prev_gray_osc_buffer, current_gray)
        self.prev_gray_oscillation = self._prev_gray_osc_buffer

        # Lightweight instrumentation (debug level, once per second)
        try:
            now_sec = time.time()
            last = getattr(self, '_osc_instr_last_log_sec', 0.0)
            if now_sec - last >= 1.0:
                self._osc_instr_last_log_sec = now_sec
                self.logger.debug(
                    f"OSC perf: area={use_oscillation_area} img={current_gray.shape} grid={max_rows}x{max_cols} "
                    f"preset={self.dis_flow_preset} finest={self.dis_finest_scale} active_cells={len(self.oscillation_cell_persistence)} "
                    f"fps={self.current_fps:.1f}")
        except Exception:
            pass
=======
        active_block_positions = {b['pos'] for b in active_blocks}
        for r,c in self.oscillation_cell_persistence.keys():
            x1, y1 = c * local_block_size + ax, r * local_block_size + ay
            color = (0, 255, 0) if (r, c) in active_block_positions else (180, 100, 100)
            cv2.rectangle(processed_frame, (x1, y1), (x1 + local_block_size, y1 + local_block_size), color, 1)

        self.prev_gray_oscillation = current_gray.copy()
>>>>>>> 93371089
        return processed_frame, action_log_list if action_log_list else None

    def cleanup(self):
        """Explicit cleanup method for resource management."""
        try:
            # Clear OpenCV objects that might hold memory
            self.prev_gray_main_roi = None
            self.prev_gray_user_roi_patch = None
            self.prev_gray_oscillation_area_patch = None
            self.prev_gray_oscillation = None

            # Clear optical flow objects
            self.flow_dense = None
            self.flow_sparse_features = None

            # Clear large data structures
            self.oscillation_cell_persistence.clear()
            self.oscillation_active_block_positions.clear()

            self.logger.debug("ROITracker: Resources cleaned up")

        except Exception as e:
            self.logger.warning(f"ROITracker cleanup error: {e}")

    def __del__(self):
        """Destructor to ensure resource cleanup."""
        try:
            self.cleanup()
        except Exception:
            pass  # Avoid errors during destruction<|MERGE_RESOLUTION|>--- conflicted
+++ resolved
@@ -124,10 +124,8 @@
         }
         try:
             selected_preset_cv = dis_preset_map.get(self.dis_flow_preset.upper(), cv2.DISOPTICAL_FLOW_PRESET_ULTRAFAST)
-<<<<<<< HEAD
+
             # General-purpose dense flow (used in non-oscillation paths)
-=======
->>>>>>> 93371089
             self.flow_dense = cv2.DISOpticalFlow_create(selected_preset_cv)
             if self.dis_finest_scale is not None:
                 self.flow_dense.setFinestScale(self.dis_finest_scale)
@@ -715,7 +713,7 @@
         self.oscillation_area_tracked_point_relative = None
         self.prev_gray_oscillation_area_patch = None
         self.oscillation_grid_blocks = []
-<<<<<<< HEAD
+
         # Also reset oscillation detector state to prevent persistent history from impacting full-frame runs
         self.prev_gray_oscillation = None
         if hasattr(self, 'oscillation_history') and self.oscillation_history is not None:
@@ -724,11 +722,6 @@
             self.oscillation_cell_persistence.clear()
         if hasattr(self, 'oscillation_active_block_positions') and self.oscillation_active_block_positions is not None:
             self.oscillation_active_block_positions.clear()
-=======
-        # Also clear any active grid state to avoid lingering visuals
-        if hasattr(self, 'oscillation_active_block_positions'):
-            self.oscillation_active_block_positions = set()
->>>>>>> 93371089
         self.logger.info("Oscillation area and point cleared.")
 
     def _get_effective_amplification_factor(self) -> float:
@@ -962,12 +955,7 @@
                 self.flow_dense.setFinestScale(self.dis_finest_scale)
             self.logger.debug("Successfully re-initialized DIS Optical Flow object with new configuration.")
         except AttributeError:
-<<<<<<< HEAD
             self.logger.debug("cv2.DISOpticalFlow_create not found or preset invalid while updating config. Optical flow may not work.")
-=======
-            self.logger.warning(
-                "cv2.DISOpticalFlow_create not found or preset invalid while updating config. Optical flow may not work.")
->>>>>>> 93371089
             self.flow_dense = None
         except Exception as e:
             self.logger.error(f"An unexpected error occurred while updating DIS flow config: {e}")
@@ -1775,7 +1763,6 @@
         use_oscillation_area = self.oscillation_area_fixed is not None
         if use_oscillation_area:
             ax, ay, aw, ah = self.oscillation_area_fixed
-<<<<<<< HEAD
             # Preprocess entire frame to expected working size first
             processed_frame = self.preprocess_frame(frame)
             # Crop to area first, then convert only the crop to grayscale (avoid full-frame cvtColor)
@@ -1793,40 +1780,6 @@
                 self._gray_full_buffer = np.empty((target_h, target_w), dtype=np.uint8)
             cv2.cvtColor(processed_frame, cv2.COLOR_BGR2GRAY, dst=self._gray_full_buffer)
             current_gray = self._gray_full_buffer
-=======
-            # Prepare letterboxed processed frame and compute mapping to its coordinate space
-            processed_frame = self.preprocess_frame(processed_input)
-            target_w, target_h = self.target_size_preprocess
-            in_w, in_h = processed_input.shape[1], processed_input.shape[0]
-            if in_w <= 0 or in_h <= 0:
-                return processed_input, None
-            scale_lb = min(target_w / float(in_w), target_h / float(in_h))
-            new_w_lb = int(round(in_w * scale_lb))
-            new_h_lb = int(round(in_h * scale_lb))
-            delta_w = target_w - new_w_lb
-            delta_h = target_h - new_h_lb
-            left = delta_w // 2
-            top = delta_h // 2
-            # Map original area to letterboxed coordinates
-            ax = int(round(ax * scale_lb + left))
-            ay = int(round(ay * scale_lb + top))
-            aw = int(round(aw * scale_lb))
-            ah = int(round(ah * scale_lb))
-
-            # Clamp area to processed_frame bounds
-            ax = max(0, min(ax, target_w - 1))
-            ay = max(0, min(ay, target_h - 1))
-            aw = max(1, min(aw, target_w - ax))
-            ah = max(1, min(ah, target_h - ay))
-
-            current_gray_full = cv2.cvtColor(processed_frame, cv2.COLOR_BGR2GRAY)
-            processed_frame_area = processed_frame[ay:ay+ah, ax:ax+aw].copy()
-            current_gray = current_gray_full[ay:ay+ah, ax:ax+aw].copy()
-
-        else:
-            processed_frame = self.preprocess_frame(processed_input)
-            current_gray = cv2.cvtColor(processed_frame, cv2.COLOR_BGR2GRAY)
->>>>>>> 93371089
             processed_frame_area = processed_frame
             ax, ay = 0, 0
             aw, ah = processed_frame.shape[1], processed_frame.shape[0]
@@ -1867,14 +1820,8 @@
                     color = (0, 165, 255)
                 elif (block_r, block_c) in active_block_positions:
                     color = (0, 255, 0)
-                # Draw grid block relative to full frame
-<<<<<<< HEAD
-                #cv2.rectangle(processed_frame, (x1 + ax, y1 + ay), (x1 + ax + w, y1 + ay + h), color, 1)
+
         elif show_overlay:
-=======
-                # cv2.rectangle(processed_frame, (x1 + ax, y1 + ay), (x1 + ax + w, y1 + ay + h), color, 1)
-        else:
->>>>>>> 93371089
             active_block_positions = set(active_blocks)
             for motion in block_motions:
                 r, c = motion['pos']
@@ -1915,7 +1862,7 @@
 
         # Check if the video is VR to apply the focus rule
         is_vr = self._is_vr_video()
-<<<<<<< HEAD
+
         # Apply VR central-third focus only for full-frame scans. When an ROI is set,
         # scan the full ROI width to avoid off-center ROI being ignored.
         apply_vr_central_focus = is_vr and not use_oscillation_area
@@ -1932,16 +1879,6 @@
             for c in range(max_cols):
                 # If VR central focus applies, skip cells outside the central third
                 if apply_vr_central_focus and (c < vr_central_third_start or c > vr_central_third_end):
-=======
-        vr_central_third_start = num_cols // 3
-        vr_central_third_end = 2 * num_cols // 3
-
-        newly_active_cells = set()
-        for r in range(num_rows):
-            for c in range(num_cols):
-                # If VR, skip cells outside the central third
-                if is_vr and (c < vr_central_third_start or c > vr_central_third_end):
->>>>>>> 93371089
                     continue
 
                 y_start, x_start = r * local_block_size, c * local_block_size
@@ -2105,7 +2042,6 @@
             action_log_list.append({"at": frame_time_ms, "pos": primary_to_write, "secondary_pos": secondary_to_write})
 
         # Step 7: Visualization
-<<<<<<< HEAD
         if show_overlay:
             active_block_positions = {b['pos'] for b in active_blocks}
             for r,c in self.oscillation_cell_persistence.keys():
@@ -2131,15 +2067,6 @@
                     f"fps={self.current_fps:.1f}")
         except Exception:
             pass
-=======
-        active_block_positions = {b['pos'] for b in active_blocks}
-        for r,c in self.oscillation_cell_persistence.keys():
-            x1, y1 = c * local_block_size + ax, r * local_block_size + ay
-            color = (0, 255, 0) if (r, c) in active_block_positions else (180, 100, 100)
-            cv2.rectangle(processed_frame, (x1, y1), (x1 + local_block_size, y1 + local_block_size), color, 1)
-
-        self.prev_gray_oscillation = current_gray.copy()
->>>>>>> 93371089
         return processed_frame, action_log_list if action_log_list else None
 
     def cleanup(self):
