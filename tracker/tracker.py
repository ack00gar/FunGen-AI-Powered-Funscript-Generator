import cv2
from collections import Counter, deque
import numpy as np
import time
from typing import List, Dict, Tuple, Optional, Any
from ultralytics import YOLO
import logging
import os

from funscript import DualAxisFunscript
from config import constants
from config.constants_colors import RGBColors
from config.element_group_colors import AppGUIColors
from application.utils import VideoSegment, _format_time


class ROITracker:
    def __init__(self,
                 app_logic_instance: Optional[Any],
                 tracker_model_path: str,
                 pose_model_path: Optional[str] = None,
                 confidence_threshold: float = constants.DEFAULT_TRACKER_CONFIDENCE_THRESHOLD,
                 roi_padding: int = constants.DEFAULT_TRACKER_ROI_PADDING,
                 roi_update_interval: int = constants.DEFAULT_ROI_UPDATE_INTERVAL,
                 roi_smoothing_factor: float = constants.DEFAULT_ROI_SMOOTHING_FACTOR,
                 dis_flow_preset: str = constants.DEFAULT_DIS_FLOW_PRESET,
                 dis_finest_scale: Optional[int] = constants.DEFAULT_DIS_FINEST_SCALE,
                 target_size_preprocess: Tuple[int, int] = (constants.YOLO_INPUT_SIZE, constants.YOLO_INPUT_SIZE),
                 flow_history_window_smooth: int = constants.DEFAULT_FLOW_HISTORY_SMOOTHING_WINDOW,
                 adaptive_flow_scale: bool = True,
                 use_sparse_flow: bool = False,
                 max_frames_for_roi_persistence: int = constants.DEFAULT_ROI_PERSISTENCE_FRAMES,
                 base_amplification_factor: float = constants.DEFAULT_LIVE_TRACKER_BASE_AMPLIFICATION,
                 class_specific_amplification_multipliers: Optional[Dict[str, float]] = None,
                 logger: Optional[logging.Logger] = None,
                 inversion_detection_split_ratio: float = constants.INVERSION_DETECTION_SPLIT_RATIO,
                 video_type_override: Optional[str] = None,
                 load_models_on_init: bool = True
                 ):
        self.app = app_logic_instance  # Can be None if instantiated by Stage 3
        self.video_type_override = video_type_override

        if logger:
            self.logger = logger
        elif self.app and hasattr(self.app, 'logger'):
            self.logger = self.app.logger
        else:
            self.logger = logging.getLogger('ROITracker_fallback')
            if not self.logger.handlers:
                self.logger.addHandler(logging.NullHandler())
            self.logger.warning("No external logger provided to ROITracker, using fallback NullHandler.",
                                extra={'status_message': False})

        self.tracking_mode: str = "YOLO_ROI"
        self.user_roi_fixed: Optional[Tuple[int, int, int, int]] = None
        self.user_roi_initial_point_relative: Optional[Tuple[float, float]] = None
        self.user_roi_tracked_point_relative: Optional[Tuple[float, float]] = None
        self.prev_gray_user_roi_patch: Optional[np.ndarray] = None
        self.user_roi_current_flow_vector: Tuple[float, float] = (0.0, 0.0)

        # --- Oscillation Area Selection ---
        self.oscillation_area_fixed: Optional[Tuple[int, int, int, int]] = None
        self.oscillation_area_initial_point_relative: Optional[Tuple[float, float]] = None
        self.oscillation_area_tracked_point_relative: Optional[Tuple[float, float]] = None
        self.prev_gray_oscillation_area_patch: Optional[np.ndarray] = None
        self.oscillation_ema_alpha: float = 0.3

        # --- Static grid storage for oscillation area ---
        self.oscillation_grid_blocks: List[Tuple[int, int, int, int]] = []  # List of (x, y, w, h) for each grid block
        # --- Always-available set of active grid blocks ---
        self.oscillation_active_block_positions: set = set()

        self.enable_user_roi_sub_tracking: bool = True
        self.user_roi_tracking_box_size: Tuple[int, int] = (5, 5)

        # Store paths
        self.det_model_path = tracker_model_path
        self.pose_model_path = pose_model_path

<<<<<<< HEAD
        # Direct YOLO usage with simple caching
        self._cached_detection_model: Optional[YOLO] = None
        self._cached_model_path: Optional[str] = None
=======
        # Initialize ModelPool for efficient memory management
        self.model_pool = ModelPool(max_gpu_memory_ratio=0.8, logger=self.logger)

        # Legacy model holders (kept for compatibility but will be None)
>>>>>>> 1e4ba085
        self.yolo: Optional[YOLO] = None
        self.yolo_pose: Optional[YOLO] = None
        self.classes = []

        # Load class names if detection model is available
        if load_models_on_init and self.det_model_path and os.path.exists(self.det_model_path):
            self._load_class_names()

        self.confidence_threshold = confidence_threshold
        self.roi: Optional[Tuple[int, int, int, int]] = None
        self.roi_padding = roi_padding
        self.roi_update_interval = roi_update_interval
        self.roi_smoothing_factor = max(0.0, min(1.0, roi_smoothing_factor))
        self.internal_frame_counter: int = 0
        self.max_frames_for_roi_persistence = max_frames_for_roi_persistence
        self.frames_since_target_lost: int = 0

        self.base_amplification_factor = base_amplification_factor
        self.class_specific_amplification_multipliers = class_specific_amplification_multipliers if class_specific_amplification_multipliers is not None else constants.DEFAULT_CLASS_AMP_MULTIPLIERS
        self.logger.info(f"Base Amplification: {self.base_amplification_factor}x")
        self.logger.info(f"Class Specific Amp Multipliers: {self.class_specific_amplification_multipliers}")

        # Track video source information for user feedback
        self._last_video_source_status: Optional[Dict[str, Any]] = None

        # Ensure these are initialized regardless of self.app
        self.output_delay_frames: int = self.app.tracker.output_delay_frames if self.app and hasattr(self.app,
                                                                                                     'tracker') else 0
        self.current_video_fps_for_delay: float = self.app.tracker.current_video_fps_for_delay if self.app and hasattr(
            self.app, 'tracker') else 30.0
        # Sensitivity and offsets should also be settable or taken from defaults if no app
        self.y_offset = self.app.tracker.y_offset if self.app and hasattr(self.app,
                                                                          'tracker') else constants.DEFAULT_LIVE_TRACKER_Y_OFFSET
        self.x_offset = self.app.tracker.x_offset if self.app and hasattr(self.app,
                                                                          'tracker') else constants.DEFAULT_LIVE_TRACKER_X_OFFSET
        self.sensitivity = self.app.tracker.sensitivity if self.app and hasattr(self.app,
                                                                                'tracker') else constants.DEFAULT_LIVE_TRACKER_SENSITIVITY

        self.dis_flow_preset = dis_flow_preset
        self.dis_finest_scale = dis_finest_scale
        dis_preset_map = {
            "ULTRAFAST": cv2.DISOPTICAL_FLOW_PRESET_ULTRAFAST,
            "FAST": cv2.DISOPTICAL_FLOW_PRESET_FAST,
            "MEDIUM": cv2.DISOPTICAL_FLOW_PRESET_MEDIUM,
        }
        try:
            selected_preset_cv = dis_preset_map.get(self.dis_flow_preset.upper(), cv2.DISOPTICAL_FLOW_PRESET_MEDIUM)
            self.flow_dense = cv2.DISOpticalFlow_create(selected_preset_cv)
            if self.dis_finest_scale is not None:
                self.flow_dense.setFinestScale(self.dis_finest_scale)
        except AttributeError:
            self.logger.warning("cv2.DISOpticalFlow_create not found or preset invalid. Optical flow might not work.")
            self.flow_dense = None

        self.prev_gray_main_roi: Optional[np.ndarray] = None
        self.funscript = DualAxisFunscript(logger=self.logger)
        self.tracking_active: bool = False
        self.start_time_tracking: float = 0
        self.target_size_preprocess = target_size_preprocess
        self.penis_max_size_history: List[float] = []
        self.penis_size_history_window: int = 300
        self.penis_last_known_box: Optional[Tuple[int, int, int, int]] = None
        self.primary_flow_history_smooth: List[float] = []
        self.secondary_flow_history_smooth: List[float] = []
        self.flow_history_window_smooth = flow_history_window_smooth
        self.adaptive_flow_scale = adaptive_flow_scale
        self.flow_min_primary_adaptive: float = -1.0
        self.flow_max_primary_adaptive: float = 1.0
        self.flow_min_secondary_adaptive: float = -1.0
        self.flow_max_secondary_adaptive: float = 1.0
        self.use_sparse_flow = use_sparse_flow
        self.feature_params = dict(maxCorners=100, qualityLevel=0.3, minDistance=7, blockSize=7)
        self.lk_params = dict(winSize=(15, 15), maxLevel=2,
                              criteria=(cv2.TERM_CRITERIA_EPS | cv2.TERM_CRITERIA_COUNT, 10, 0.03))
        self.prev_features_main_roi: Optional[np.ndarray] = None
        self.main_interaction_class: Optional[str] = None
        self.CLASS_PRIORITY = {"pussy": 0, "anus": 0, "butt": 1, "face": 2, "hand": 3, "breast": 4, "foot": 5}
        # CLASS_COLORS is now imported from constants_colors.py
        self.INTERACTION_CLASSES = ["pussy", "anus", "butt", "face", "hand", "breast", "foot"]
        self.class_history: List[Optional[str]] = []
        self.class_stability_window: int = 10
        self.last_interaction_time: float = 0
        self.show_roi: bool = True
        self.show_flow: bool = True
        self.show_all_boxes: bool = True
        self.show_tracking_points: bool = True
        self.show_masks: bool = False
        self.show_stats: bool = False

        # Properties for thrust vs. ride detection
        self.enable_inversion_detection: bool = True  # Master switch for this feature
        # The ratio to split the ROI for inversion detection.
        # e.g., 3.0 means the lower 1/3 is compared against the upper 2/3.
        self.inversion_detection_split_ratio = inversion_detection_split_ratio
        self.motion_mode: str = 'undetermined'  # Can be 'thrusting', 'riding', or 'undetermined'
        self.motion_mode_history: List[str] = []
        self.motion_mode_history_window: int = 30  # Buffer size, e.g., 1s at 30fps
        self.motion_inversion_threshold: float = 1.2  # Motion in one region must be 20% greater than the other to trigger a change

        self.oscillation_cell_persistence = {}  # Tracks active cells over time
        self.OSCILLATION_PERSISTENCE_FRAMES = 4  # A cell stays active for 4 frames without motion

        # --- Attributes for Oscillation Detector ---
        self.oscillation_grid_size: int = self.app.app_settings.get("oscillation_detector_grid_size",
                                                                    20) if self.app else 20
        self.oscillation_block_size: int = constants.YOLO_INPUT_SIZE // self.oscillation_grid_size
        self.oscillation_history_seconds: float = 2.0
        self.oscillation_history: Dict[Tuple[int, int], deque] = {}
        self.prev_gray_oscillation: Optional[np.ndarray] = None
        # --- Attributes for live amplification and smoothing ---
        self.live_amp_enabled = self.app.app_settings.get("live_oscillation_dynamic_amp_enabled",
                                                          True) if self.app else True
        # --- Initialize deque with a default maxlen. It will be resized in start_tracking. ---
        self.oscillation_position_history = deque(maxlen=120)  # Default to 4 seconds @ 30fps
        self.oscillation_last_known_pos: float = 50.0
        self.oscillation_last_known_secondary_pos = 50.0
        self.oscillation_last_active_time = 0
        self.oscillation_hold_duration_ms = 250  # Hold for 250ms before decaying
        self.oscillation_ema_alpha: float = 0.3  # Smoothing factor for the final signal
        self.oscillation_history_max_len: int = 60

        # --- Oscillation sensitivity control ---
<<<<<<< HEAD
        self.oscillation_sensitivity: float = self.app.app_settings.get("oscillation_detector_sensitivity", 1.0) if self.app else 1.0
        # --- YOLO+Oscillation combined pipeline state ---
        self.yolo_oscillation_active: bool = False
        self.yolo_oscillation_target_class: str = self.app.app_settings.get("yolo_oscillation_target_class", "penis") if self.app else "penis"
        self.yolo_oscillation_conf_threshold: float = self.app.app_settings.get("yolo_oscillation_conf_threshold", 0.4) if self.app else 0.4
        self.yolo_oscillation_min_box: int = 64
=======
        self.oscillation_sensitivity: float = self.app.app_settings.get("oscillation_detector_sensitivity",
                                                                        1.0) if self.app else 1.0
>>>>>>> 1e4ba085

        self.last_frame_time_sec_fps: Optional[float] = None
        self.current_fps: float = 0.0
        self.current_effective_amp_factor: float = self.base_amplification_factor
        self.stats_display: List[str] = []
        self.logger.info(
            f"Tracker fully initialized (ROI Persistence: {self.max_frames_for_roi_persistence} frames, ROI Smoothing: {self.roi_smoothing_factor}). App instance {'provided' if self.app else 'not provided (e.g. S3 mode)'}.")

    def _is_vr_video(self) -> bool:
        """Determines if the video is VR, using the override if available."""
        if self.video_type_override:
            return self.video_type_override == 'VR'
        if self.app and hasattr(self.app, 'processor') and self.app.processor:
            return self.app.processor.determined_video_type == 'VR'
        return False

    def _load_class_names(self):
        """Load class names from detection model for compatibility."""
        if self.det_model_path and os.path.exists(self.det_model_path):
            try:
                # Ensure cached model is available to read names
                if self._cached_detection_model is None or self._cached_model_path != self.det_model_path:
                    self._cached_detection_model = YOLO(self.det_model_path)
                    self._cached_model_path = self.det_model_path
                names_attr = getattr(self._cached_detection_model, 'names', None)
                if names_attr:
                    if isinstance(names_attr, dict):
                        try:
                            self.classes = [names_attr[k] for k in sorted(names_attr.keys(), key=lambda x: int(x))]
                        except Exception:
                            self.classes = list(names_attr.values())
                    elif isinstance(names_attr, (list, tuple)):
                        self.classes = list(names_attr)
                self.logger.info(f"Loaded class names from detection model: {self.det_model_path}")
            except Exception as e:
                self.logger.error(f"Could not load class names from {self.det_model_path}: {e}")
                self.classes = []
        else:
            self.logger.warning("Detection model path not set or file does not exist.")
            self.classes = []

    def _load_models(self):
        """Legacy method - now just loads class names for compatibility."""
        self.logger.warning("_load_models() is deprecated. Models are now loaded on-demand via direct YOLO caching.")
        self._load_class_names()

    def unload_detection_model(self):
        """Unloads the detection model to free up memory."""
        self._cached_detection_model = None
        self._cached_model_path = None
        self.yolo = None
        self.logger.info("Tracker: Detection model reference cleared.")

    def unload_pose_model(self):
        """Unloads the pose model to free up memory."""
        self.yolo_pose = None
        self.logger.info("Tracker: Pose model reference cleared.")

    def unload_all_models(self):
        """Unload all models and clear references."""
        self._cached_detection_model = None
        self._cached_model_path = None
        self.yolo = None
        self.yolo_pose = None
        self.logger.info("Tracker: All models unloaded and GPU memory cleared.")

    def get_memory_stats(self) -> Dict[str, Any]:
        """Get current memory usage statistics (placeholder since pool removed)."""
        return {"pool_removed": True}

    def histogram_calculate_flow_in_sub_regions(self, patch_gray: np.ndarray, prev_patch_gray: Optional[np.ndarray]) \
            -> Tuple[float, float, float, float, Optional[np.ndarray]]:
        """
        Calculates optical flow. For VR, it first identifies a dominant motion
        region (upper for riding, lower for thrusting) and then runs a robust
        Histogram of Flow calculation only on that sub-region.
        """
        # 1. Handle edge cases
        if self.flow_dense is None or prev_patch_gray is None or prev_patch_gray.shape != patch_gray.shape:
            return 0.0, 0.0, 0.0, 0.0, None

        prev_patch_cont = np.ascontiguousarray(prev_patch_gray)
        patch_cont = np.ascontiguousarray(patch_gray)

        # 2. Calculate optical flow for the entire patch once
        flow = self.flow_dense.calc(prev_patch_cont, patch_cont, None)
        if flow is None:
            return 0.0, 0.0, 0.0, 0.0, None

        h, w, _ = flow.shape
        # is_vr_video = self.app and hasattr(self.app, 'processor') and self.app.processor.determined_video_type == 'VR'
        is_vr_video = self._is_vr_video()

        # 3. For VR, determine the dominant motion region BEFORE main calculation
        dominant_flow_region = flow  # Default to the full ROI
        lower_magnitude = 0.0
        upper_magnitude = 0.0

        if is_vr_video and self.inversion_detection_split_ratio > 1.0:
            lower_region_h = int(h / self.inversion_detection_split_ratio)
            if lower_region_h > 0 and lower_region_h < h:
                # Calculate magnitudes to decide the dominant region
                upper_region_flow_vertical = flow[0:h - lower_region_h, :, 1]
                lower_region_flow_vertical = flow[h - lower_region_h:h, :, 1]
                upper_magnitude = np.median(np.abs(upper_region_flow_vertical))
                lower_magnitude = np.median(np.abs(lower_region_flow_vertical))

                # Select the dominant part of the 'flow' array for the main calculation
                if lower_magnitude > upper_magnitude * self.motion_inversion_threshold:
                    dominant_flow_region = flow[h - lower_region_h:h, :, :]
                    self.logger.debug("Thrusting pattern dominant. Using lower ROI for flow calculation.")
                elif upper_magnitude > lower_magnitude * self.motion_inversion_threshold:
                    dominant_flow_region = flow[0:h - lower_region_h, :, :]
                    self.logger.debug("Riding pattern dominant. Using upper ROI for flow calculation.")

        # 4. Perform robust calculation on the selected dominant region
        region_h, region_w, _ = dominant_flow_region.shape
        overall_dx, overall_dy = 0.0, 0.0

        if is_vr_video:
            # --- VR-SPECIFIC: Histogram of Flow on the DOMINANT region ---
            block_size = 8
            weighted_flows = []

            # Create a weight map based on the width of the dominant region
            center_x = region_w / 2
            sigma = region_w / 4.0
            x_indices = np.arange(region_w)
            weights_x = np.exp(-((x_indices - center_x) ** 2) / (2 * sigma ** 2))

            for y_start in range(0, region_h, block_size):
                for x_start in range(0, region_w, block_size):
                    block_flow = dominant_flow_region[y_start:y_start + block_size, x_start:x_start + block_size]
                    if block_flow.size < 2:
                        continue

                    dx_vals, dy_vals = block_flow[..., 0].flatten(), block_flow[..., 1].flatten()

                    # Histogram calculation to find the most common motion in the block
                    flow_range = [[-15, 15], [-15, 15]]
                    bins = 30
                    hist, x_edges, y_edges = np.histogram2d(dx_vals, dy_vals, bins=bins, range=flow_range)
                    max_idx = np.unravel_index(np.argmax(hist), hist.shape)

                    mode_dx = (x_edges[max_idx[0]] + x_edges[max_idx[0] + 1]) / 2
                    mode_dy = (y_edges[max_idx[1]] + y_edges[max_idx[1] + 1]) / 2

                    block_weight = np.mean(weights_x[x_start:x_start + block_size])
                    weighted_flows.append({'dx': mode_dx, 'dy': mode_dy, 'weight': block_weight})

            if weighted_flows:
                total_weight = sum(f['weight'] for f in weighted_flows)
                if total_weight > 0:
                    overall_dx = sum(f['dx'] * f['weight'] for f in weighted_flows) / total_weight
                    overall_dy = sum(f['dy'] * f['weight'] for f in weighted_flows) / total_weight
        else:
            # --- 2D VIDEO: Use the simple median on the full ROI (dominant_flow_region is 'flow') ---
            overall_dy = np.median(dominant_flow_region[..., 1])
            overall_dx = np.median(dominant_flow_region[..., 0])

        # 5. Return the calculated values. Magnitudes are returned for context/logging.
        return overall_dy, overall_dx, lower_magnitude, upper_magnitude, flow

    def _calculate_flow_in_sub_regions(self, patch_gray: np.ndarray, prev_patch_gray: Optional[np.ndarray]) \
            -> Tuple[float, float, float, float, Optional[np.ndarray]]:
        """
        Calculates optical flow. For VR, it identifies a dominant motion
        region (upper/lower), then applies a 2D Gaussian weighted Histogram of Flow
        calculation on that sub-region to find the most common motion vector.
        """
        # 1. Handle edge cases
        if self.flow_dense is None or prev_patch_gray is None or prev_patch_gray.shape != patch_gray.shape:
            return 0.0, 0.0, 0.0, 0.0, None

        prev_patch_cont = np.ascontiguousarray(prev_patch_gray)
        patch_cont = np.ascontiguousarray(patch_gray)

        # 2. Calculate optical flow for the entire patch once
        flow = self.flow_dense.calc(prev_patch_cont, patch_cont, None)
        if flow is None:
            return 0.0, 0.0, 0.0, 0.0, None

        h, w, _ = flow.shape
        # is_vr_video = self.app and hasattr(self.app, 'processor') and self.app.processor.determined_video_type == 'VR'
        is_vr_video = self._is_vr_video()

        # 3. For VR, determine the dominant motion region BEFORE main calculation
        dominant_flow_region = flow
        lower_magnitude = 0.0
        upper_magnitude = 0.0

        if is_vr_video and self.inversion_detection_split_ratio > 1.0:
            lower_region_h = int(h / self.inversion_detection_split_ratio)
            if lower_region_h > 0 and lower_region_h < h:
                upper_region_flow_vertical = flow[0:h - lower_region_h, :, 1]
                lower_region_flow_vertical = flow[h - lower_region_h:h, :, 1]
                upper_magnitude = np.median(np.abs(upper_region_flow_vertical))
                lower_magnitude = np.median(np.abs(lower_region_flow_vertical))

                if lower_magnitude > upper_magnitude * self.motion_inversion_threshold:
                    dominant_flow_region = flow[h - lower_region_h:h, :, :]
                    self.logger.debug("Thrusting pattern dominant. Using lower ROI for flow calculation.")
                elif upper_magnitude > lower_magnitude * self.motion_inversion_threshold:
                    dominant_flow_region = flow[0:h - lower_region_h, :, :]
                    self.logger.debug("Riding pattern dominant. Using upper ROI for flow calculation.")

        # 4. Perform robust calculation on the selected dominant region
        region_h, region_w, _ = dominant_flow_region.shape
        overall_dx, overall_dy = 0.0, 0.0

        if is_vr_video:
            # --- VR-SPECIFIC: 2D Weighted Histogram of Flow on the DOMINANT region ---
            block_size = 8
            weighted_flows = []

            center_x, sigma_x = region_w / 2, region_w / 4.0
            weights_x = np.exp(-((np.arange(region_w) - center_x) ** 2) / (2 * sigma_x ** 2))

            center_y, sigma_y = region_h / 2, region_h / 4.0
            weights_y = np.exp(-((np.arange(region_h) - center_y) ** 2) / (2 * sigma_y ** 2))

            for y in range(0, region_h, block_size):
                for x in range(0, region_w, block_size):
                    block_flow = dominant_flow_region[y:y + block_size, x:x + block_size]
                    if block_flow.size < 2:
                        continue

                    # --- Histogram Calculation to find the Mode (most common motion) ---
                    dx_vals, dy_vals = block_flow[..., 0].flatten(), block_flow[..., 1].flatten()

                    flow_range = [[-20, 20], [-20, 20]]  # Range of expected pixel movements per frame
                    bins = 40  # Discretization level (higher is more precise but needs more data)

                    hist, x_edges, y_edges = np.histogram2d(dx_vals, dy_vals, bins=bins, range=flow_range)

                    # Find the bin with the highest count
                    max_idx = np.unravel_index(np.argmax(hist), hist.shape)

                    # Get the center of that bin as the representative motion vector for the block
                    mode_dx = (x_edges[max_idx[0]] + x_edges[max_idx[0] + 1]) / 2
                    mode_dy = (y_edges[max_idx[1]] + y_edges[max_idx[1] + 1]) / 2

                    # Get the combined 2D weight for this block
                    mean_x_weight = np.mean(weights_x[x:x + block_size])
                    mean_y_weight = np.mean(weights_y[y:y + block_size])
                    block_weight = mean_x_weight * mean_y_weight

                    weighted_flows.append({'dx': mode_dx, 'dy': mode_dy, 'weight': block_weight})

            if weighted_flows:
                # The mode-finding is robust, so we can proceed directly to the final weighted average
                total_weight = sum(f['weight'] for f in weighted_flows)
                if total_weight > 0:
                    overall_dx = sum(f['dx'] * f['weight'] for f in weighted_flows) / total_weight
                    overall_dy = sum(f['dy'] * f['weight'] for f in weighted_flows) / total_weight
        else:
            # --- 2D VIDEO: Use simple median on the full ROI for performance ---
            overall_dy = np.median(dominant_flow_region[..., 1])
            overall_dx = np.median(dominant_flow_region[..., 0])

        # 5. Return the calculated values
        return overall_dy, overall_dx, lower_magnitude, upper_magnitude, flow

    def set_tracking_mode(self, mode: str):
        if mode in ["YOLO_ROI", "USER_FIXED_ROI", "OSCILLATION_DETECTOR", "YOLO_OSCILLATION"]:
            if self.tracking_mode != mode:
                previous_mode = self.tracking_mode
                self.tracking_mode = mode
                self.logger.info(f"Tracker mode changed: {previous_mode} -> {self.tracking_mode}")
                # Log state before and after clearing to help debug
                try:
                    self.logger.info(
                        f"Before clear overlays: user_roi_fixed={self.user_roi_fixed}, user_roi_initial_point_relative={self.user_roi_initial_point_relative}, "
                        f"yolo_roi={self.roi}, osc_area={getattr(self, 'oscillation_area_fixed', None)}, "
                        f"osc_grid_blocks={len(getattr(self, 'oscillation_grid_blocks', []))}"
                    )
                except Exception:
                    pass
                # Clear ALL drawn overlays when switching modes (ROI rectangles, oscillation area, YOLO ROI box)
                self.clear_all_drawn_overlays()
                try:
                    self.logger.info(
                        f"After clear overlays: user_roi_fixed={self.user_roi_fixed}, user_roi_initial_point_relative={self.user_roi_initial_point_relative}, "
                        f"yolo_roi={self.roi}, osc_area={getattr(self, 'oscillation_area_fixed', None)}, "
                        f"osc_grid_blocks={len(getattr(self, 'oscillation_grid_blocks', []))}"
                    )
                except Exception:
                    pass
                # Set mode-specific flags
                self.yolo_oscillation_active = (mode == "YOLO_OSCILLATION")
        else:
            self.logger.warning(f"Attempted to set invalid tracking mode: {mode}")

    def clear_all_drawn_overlays(self) -> None:
        """Clears any visuals drawn on the video (ROI rectangles, oscillation area, YOLO ROI box).
        Also resets flags so UI does not re-render stale overlays.
        """
        self.logger.info("clear_all_drawn_overlays: invoked")
        # Clear manual user ROI and point
        if self.user_roi_fixed is not None or self.user_roi_initial_point_relative is not None:
            self.logger.info(f"Clearing user ROI: {self.user_roi_fixed}, point_rel={self.user_roi_initial_point_relative}")
        self.clear_user_defined_roi_and_point()
        # Clear oscillation visualization
        if hasattr(self, 'clear_oscillation_area_and_point') and getattr(self, 'oscillation_area_fixed', None) is not None:
            self.logger.info(f"Clearing oscillation area: {self.oscillation_area_fixed} with {len(getattr(self, 'oscillation_grid_blocks', []))} blocks")
            self.clear_oscillation_area_and_point()
        # Clear YOLO ROI box and related state
        if self.roi is not None:
            self.logger.info(f"Clearing YOLO ROI: {self.roi}")
        self.roi = None
        self.prev_gray_main_roi = None
        self.prev_features_main_roi = None
        self.penis_last_known_box = None
        self.main_interaction_class = None

    def reconfigure_for_chapter(self, chapter):  # video_segment.VideoSegment
        """Reconfigures the tracker using ROI data from a chapter."""
        if chapter.user_roi_fixed and chapter.user_roi_initial_point_relative:
            self.set_tracking_mode("USER_FIXED_ROI")
            self.user_roi_fixed = chapter.user_roi_fixed
            self.user_roi_initial_point_relative = chapter.user_roi_initial_point_relative

            # Reset state for the new scene
            self.user_roi_tracked_point_relative = chapter.user_roi_initial_point_relative
            self.primary_flow_history_smooth.clear()
            self.secondary_flow_history_smooth.clear()
            self.prev_gray_user_roi_patch = None
            self.logger.info(f"Tracker reconfigured for chapter {chapter.unique_id[:8]}.")
        # else:
        #     # If the chapter has no ROI, switch to a safe, inactive state
        #     self.set_tracking_mode("YOLO_ROI")  # A mode that does nothing without a target
        #     self.roi = None
        #     if self.tracking_active:
        #         self.stop_tracking()  # Stop generating actions in gaps/unconfigured chapters
        #     self.logger.info(f"Chapter {chapter.unique_id[:8]} has no ROI. Tracker is inactive.")

    def set_user_defined_roi_and_point(self,
                                       roi_abs_coords: Tuple[int, int, int, int],
                                       point_abs_coords_in_frame: Tuple[int, int],
                                       current_frame_for_patch: np.ndarray):
        self.user_roi_fixed = roi_abs_coords
        rx, ry, rw, rh = roi_abs_coords
        point_x_frame, point_y_frame = point_abs_coords_in_frame

        if not (rx <= point_x_frame < rx + rw and ry <= point_y_frame < ry + rh):
            self.logger.warning(f"Selected point ({point_x_frame},{point_y_frame}) is outside defined ROI. Clamping.")
            clamped_point_x_frame = max(rx, min(point_x_frame, rx + rw - 1))
            clamped_point_y_frame = max(ry, min(point_y_frame, ry + rh - 1))
            self.user_roi_initial_point_relative = (
                float(clamped_point_x_frame - rx),
                float(clamped_point_y_frame - ry)
            )
        else:
            self.user_roi_initial_point_relative = (float(point_x_frame - rx), float(point_y_frame - ry))
        self.user_roi_tracked_point_relative = self.user_roi_initial_point_relative
        self.logger.info(f"User defined ROI set to: {self.user_roi_fixed}")
        self.logger.info(f"User initial/tracked point (relative to ROI): {self.user_roi_initial_point_relative}")

        if current_frame_for_patch is not None and current_frame_for_patch.size > 0:
            frame_gray = cv2.cvtColor(current_frame_for_patch, cv2.COLOR_BGR2GRAY)
            urx, ury, urw, urh = self.user_roi_fixed
            urx_c, ury_c = max(0, urx), max(0, ury)
            urw_c = min(urw, frame_gray.shape[1] - urx_c)
            urh_c = min(urh, frame_gray.shape[0] - ury_c)
            if urw_c > 0 and urh_c > 0:
                patch_slice = frame_gray[ury_c: ury_c + urh_c, urx_c: urx_c + urw_c]
                self.prev_gray_user_roi_patch = np.ascontiguousarray(patch_slice)
                self.logger.info(
                    f"Initial gray patch for User ROI captured, shape: {self.prev_gray_user_roi_patch.shape}")
            else:
                self.logger.warning("User defined ROI resulted in zero-size patch. Patch not set.")
                self.prev_gray_user_roi_patch = None
        else:
            self.logger.warning("Frame for patch not provided or empty during User ROI setup.")
            self.prev_gray_user_roi_patch = None
        self.primary_flow_history_smooth.clear()
        self.secondary_flow_history_smooth.clear()
        self.user_roi_current_flow_vector = (0.0, 0.0)

    def clear_user_defined_roi_and_point(self):
        self.user_roi_fixed = None
        self.user_roi_initial_point_relative = None
        self.user_roi_tracked_point_relative = None
        self.prev_gray_user_roi_patch = None
        self.user_roi_current_flow_vector = (0.0, 0.0)
        self.logger.info("User defined ROI and point cleared.")

    def set_oscillation_area_and_point(self,
                                       area_abs_coords: Tuple[int, int, int, int],
                                       point_abs_coords_in_frame: Tuple[int, int],
                                       current_frame_for_patch: np.ndarray):
        """Sets the oscillation detection area and initial tracking point."""
        self.oscillation_area_fixed = area_abs_coords
        ax, ay, aw, ah = area_abs_coords
        point_x_frame, point_y_frame = point_abs_coords_in_frame
        # Set the fixed oscillation area
        self.oscillation_area_fixed = area_abs_coords
        # Calculate relative point within the area
        area_x, area_y, area_w, area_h = area_abs_coords
        point_x, point_y = point_abs_coords_in_frame
        # Clamp point to area bounds
        rel_x = max(0, min(area_w - 1, point_x - area_x))
        rel_y = max(0, min(area_h - 1, point_y - area_y))
        self.oscillation_area_initial_point_relative = (rel_x, rel_y)
        # Optionally store the patch for future flow calculations
        if current_frame_for_patch is not None:
            # Extract the patch for the selected area
            self.prev_gray_oscillation_area_patch = current_frame_for_patch[area_y:area_y + area_h,
                                                    area_x:area_x + area_w].copy()
        else:
            self.prev_gray_oscillation_area_patch = None
        # Recalculate the grid blocks for the new area
        self._calculate_oscillation_grid_layout()
        # Reset tracked point and block positions
        self.oscillation_area_tracked_point_relative = self.oscillation_area_initial_point_relative
        self.oscillation_active_block_positions = set()
        # Optionally log
        if hasattr(self, 'logger') and self.logger:
            self.logger.info(f"Oscillation area set: {area_abs_coords}, point: {point_abs_coords_in_frame}")
        if not (ax <= point_x_frame < ax + aw and ay <= point_y_frame < ay + ah):
            self.logger.warning(
                f"Selected point ({point_x_frame},{point_y_frame}) is outside defined oscillation area. Clamping.")
            clamped_point_x_frame = max(ax, min(point_x_frame, ax + aw - 1))
            clamped_point_y_frame = max(ay, min(point_y_frame, ay + ah - 1))
            self.oscillation_area_initial_point_relative = (
                float(clamped_point_x_frame - ax),
                float(clamped_point_y_frame - ay)
            )
        else:
            self.oscillation_area_initial_point_relative = (float(point_x_frame - ax), float(point_y_frame - ay))

        self.oscillation_area_tracked_point_relative = self.oscillation_area_initial_point_relative
        self.logger.info(f"Oscillation area set to: {self.oscillation_area_fixed}")
        self.logger.info(
            f"Oscillation initial/tracked point (relative to area): {self.oscillation_area_initial_point_relative}")

        # Calculate and store the static grid layout
        self._calculate_oscillation_grid_layout()

        if current_frame_for_patch is not None and current_frame_for_patch.size > 0:
            frame_gray = cv2.cvtColor(current_frame_for_patch, cv2.COLOR_BGR2GRAY)
            ax_c, ay_c = max(0, ax), max(0, ay)
            aw_c = min(aw, frame_gray.shape[1] - ax_c)
            ah_c = min(ah, frame_gray.shape[0] - ay_c)
            if aw_c > 0 and ah_c > 0:
                patch_slice = frame_gray[ay_c: ay_c + ah_c, ax_c: ax_c + aw_c]
                self.prev_gray_oscillation_area_patch = np.ascontiguousarray(patch_slice)
                self.logger.info(
                    f"Initial gray patch for oscillation area captured, shape: {self.prev_gray_oscillation_area_patch.shape}")
            else:
                self.logger.warning("Oscillation area resulted in zero-size patch. Patch not set.")
                self.prev_gray_oscillation_area_patch = None
        else:
            self.logger.warning("Frame for patch not provided or empty during oscillation area setup.")
            self.prev_gray_oscillation_area_patch = None

    def _calculate_oscillation_grid_layout(self):
        """Calculates and stores the static grid layout for the oscillation area."""
        if not self.oscillation_area_fixed:
            return

        ax, ay, aw, ah = self.oscillation_area_fixed
        ax_c, ay_c = max(0, ax), max(0, ay)
        target_h = constants.DEFAULT_OSCILLATION_PROCESSING_TARGET_HEIGHT
        target_w = self.target_size_preprocess[0] if hasattr(self, 'target_size_preprocess') and self.target_size_preprocess else constants.YOLO_INPUT_SIZE
        aw_c = min(aw, target_w - ax_c)
        ah_c = min(ah, target_h - ay_c)

        if aw_c <= 0 or ah_c <= 0:
            return

        # Calculate grid layout similar to the analysis
        effective_grid_size = min(self.oscillation_grid_size, min(ah_c, aw_c) // 8)
        adjusted_block_size = min(ah_c // effective_grid_size, aw_c // effective_grid_size)
        if adjusted_block_size < 8:
            adjusted_block_size = 8

        max_blocks_h = ah_c // adjusted_block_size
        max_blocks_w = aw_c // adjusted_block_size

        # Store the grid blocks
        self.oscillation_grid_blocks = []
        for r in range(max_blocks_h):
            for c in range(max_blocks_w):
                x1 = ax_c + c * adjusted_block_size
                y1 = ay_c + r * adjusted_block_size
                x2 = x1 + adjusted_block_size
                y2 = y1 + adjusted_block_size
                self.oscillation_grid_blocks.append((x1, y1, x2 - x1, y2 - y1))

        self.logger.info(f"Calculated static grid layout: {len(self.oscillation_grid_blocks)} blocks")

    def clear_oscillation_area_and_point(self):
        """Clears the oscillation detection area and tracking point."""
        self.oscillation_area_fixed = None
        self.oscillation_area_initial_point_relative = None
        self.oscillation_area_tracked_point_relative = None
        self.prev_gray_oscillation_area_patch = None
        self.oscillation_grid_blocks = []
        # Also clear any active grid state to avoid lingering visuals
        if hasattr(self, 'oscillation_active_block_positions'):
            self.oscillation_active_block_positions = set()
        self.logger.info("Oscillation area and point cleared.")

    def _get_effective_amplification_factor(self) -> float:
        # main_interaction_class is set by YOLO_ROI mode or by Stage 3 processor
        if self.main_interaction_class and self.main_interaction_class in self.class_specific_amplification_multipliers:
            multiplier = self.class_specific_amplification_multipliers[self.main_interaction_class]
            effective_factor = self.base_amplification_factor * multiplier
            return effective_factor
        return self.base_amplification_factor

    def _update_fps(self):
        current_time_sec = time.time()
        if self.last_frame_time_sec_fps is not None:
            delta_time = current_time_sec - self.last_frame_time_sec_fps
            if delta_time > 0.001:
                self.current_fps = 1.0 / delta_time
        self.last_frame_time_sec_fps = current_time_sec

    def preprocess_frame(self, frame: np.ndarray) -> np.ndarray:
        h, w = frame.shape[:2]
        if h == 0 or w == 0: return frame.copy()
        target_w, target_h = self.target_size_preprocess
        if (w, h) == (target_w, target_h): return frame.copy()
        scale = min(target_w / w, target_h / h)
        new_w, new_h = int(w * scale), int(h * scale)
        if new_w <= 0 or new_h <= 0: return frame.copy()
        frame_resized = cv2.resize(frame, (new_w, new_h), interpolation=cv2.INTER_LINEAR)
        if (new_w, new_h) == (target_w, target_h): return frame_resized
        delta_w, delta_h = target_w - new_w, target_h - new_h
        top, bottom = delta_h // 2, delta_h - (delta_h // 2)
        left, right = delta_w // 2, delta_w - (delta_w // 2)
        return cv2.copyMakeBorder(frame_resized, top, bottom, left, right, cv2.BORDER_CONSTANT, value=RGBColors.BLACK)

    def detect_objects(self, frame: np.ndarray) -> List[Dict]:
        detections = []

        # Check if detection model is available
        if not self.det_model_path or not os.path.exists(self.det_model_path):
            return detections

        # Determine discarded classes based on self.app context if available
        discarded_classes_runtime = []
        if self.app and hasattr(self.app, 'discarded_tracking_classes'):
            discarded_classes_runtime = self.app.discarded_tracking_classes

        # Direct YOLO model caching
        try:
<<<<<<< HEAD
            if self._cached_detection_model is None or self._cached_model_path != self.det_model_path:
                self.logger.info(f"Loading {self.det_model_path} for detection...")
                self._cached_detection_model = YOLO(self.det_model_path)
                self._cached_model_path = self.det_model_path
                # Names
                try:
                    names_attr = getattr(self._cached_detection_model, 'names', None)
                    if names_attr:
                        if isinstance(names_attr, dict):
                            # Convert dict to ordered list by index if possible
                            try:
                                self.classes = [names_attr[k] for k in sorted(names_attr.keys(), key=lambda x: int(x))]
                            except Exception:
                                self.classes = list(names_attr.values())
                        elif isinstance(names_attr, (list, tuple)):
                            self.classes = list(names_attr)
                except Exception:
                    pass

            results = self._cached_detection_model(frame, device=constants.DEVICE, verbose=False, conf=self.confidence_threshold)

            for result in results:
                for box in result.boxes:
                    conf = float(box.conf[0])
                    class_id = int(box.cls[0])
                    class_name = None
                    if self.classes and 0 <= class_id < len(self.classes):
                        class_name = self.classes[class_id]
                    else:
                        # Try names in result
                        rn = getattr(result, 'names', None)
                        if isinstance(rn, dict) and class_id in rn:
                            class_name = rn[class_id]
                        else:
                            class_name = f"class_{class_id}"

                    if class_name in discarded_classes_runtime:
                        continue

                    x1, y1, x2, y2 = map(int, box.xyxy[0].tolist())
                    detections.append({
                        "box": (x1, y1, x2 - x1, y2 - y1),
                        "class_id": class_id,
                        "class_name": class_name,
                        "confidence": conf
                    })
=======
            with self.model_pool.get_model(self.det_model_path, 'detect') as model:
                results = model(frame, device=constants.DEVICE, verbose=False, conf=self.confidence_threshold)

                for result in results:
                    for box in result.boxes:
                        conf = float(box.conf[0])
                        class_id = int(box.cls[0])
                        class_name = self.classes[class_id] if class_id < len(self.classes) else f"class_{class_id}"

                        if class_name in discarded_classes_runtime:
                            continue

                        x1, y1, x2, y2 = map(int, box.xyxy[0].tolist())
                        detections.append({
                            "box": (x1, y1, x2 - x1, y2 - y1),
                            "class_id": class_id,
                            "class_name": class_name,
                            "confidence": conf
                        })
>>>>>>> 1e4ba085
        except Exception as e:
            self.logger.error(f"Object detection failed: {e}")

        return detections

    def _update_penis_tracking(self, penis_box_xywh: Tuple[int, int, int, int]):
        self.penis_last_known_box = penis_box_xywh
        penis_size = penis_box_xywh[2] * penis_box_xywh[3]
        self.penis_max_size_history.append(penis_size)
        if len(self.penis_max_size_history) > self.penis_size_history_window:
            self.penis_max_size_history.pop(0)

    def _find_interacting_objects(self, penis_box_xywh: Tuple[int, int, int, int], all_detections: List[Dict]) -> List[
        Dict]:
        if not penis_box_xywh or not all_detections: return []
        px, py, pw, ph = penis_box_xywh
        pcx, pcy = px + pw // 2, py + ph // 2
        interacting = []
        for obj in all_detections:
            if obj["class_name"].lower() in self.INTERACTION_CLASSES:
                ox, oy, ow, oh = obj["box"]
                ocx, ocy = ox + ow // 2, oy + oh // 2
                dist = np.sqrt((ocx - pcx) ** 2 + (ocy - pcy) ** 2)
                max_dist = (np.sqrt(pw ** 2 + ph ** 2) / 2 + np.sqrt(ow ** 2 + oh ** 2) / 2) * 0.85
                if dist < max_dist: interacting.append(obj)
        return interacting

    def update_main_interaction_class(self, current_best_interaction_class_name: Optional[str]):
        self.class_history.append(current_best_interaction_class_name)
        if len(self.class_history) > self.class_stability_window: self.class_history.pop(0)
        if not self.class_history:
            self.main_interaction_class = None
            return
        counts = {}
        for cls_name in self.class_history:
            if cls_name: counts[cls_name] = counts.get(cls_name, 0) + 1
        if not counts:
            self.main_interaction_class = None
            return
        sorted_cand = sorted(counts.items(), key=lambda it: (self.CLASS_PRIORITY.get(it[0], 99), -it[1]))
        stable_cls = None
        if sorted_cand and sorted_cand[0][1] >= self.class_stability_window // 2 + 1:
            stable_cls = sorted_cand[0][0]
        if self.main_interaction_class != stable_cls:
            self.main_interaction_class = stable_cls
            if stable_cls:
                self.last_interaction_time = time.time()
                self.logger.info(
                    f"Interaction: {stable_cls} (Effective Amp: {self._get_effective_amplification_factor():.2f}x)")
        if self.main_interaction_class and (time.time() - self.last_interaction_time > 3.0):
            self.logger.info(f"Interaction {self.main_interaction_class} timed out. Reverting to base amp.")
            self.main_interaction_class = None
        self.current_effective_amp_factor = self._get_effective_amplification_factor()

    def _calculate_combined_roi(self, frame_shape: Tuple[int, int], penis_box_xywh: Tuple[int, int, int, int],
                                interacting_objects: List[Dict]) -> Tuple[int, int, int, int]:
        entities = [penis_box_xywh] + [obj["box"] for obj in interacting_objects]
        min_x, min_y = min(e[0] for e in entities), min(e[1] for e in entities)
        max_x_coord, max_y_coord = max(e[0] + e[2] for e in entities), max(e[1] + e[3] for e in entities)
        rx1, ry1 = max(0, min_x - self.roi_padding), max(0, min_y - self.roi_padding)
        rx2, ry2 = min(frame_shape[1], max_x_coord + self.roi_padding), min(frame_shape[0],
                                                                            max_y_coord + self.roi_padding)
        rw, rh = rx2 - rx1, ry2 - ry1
        min_w, min_h = 128, 128
        if rw < min_w:
            deficit = min_w - rw
            rx1 = max(0, rx1 - deficit // 2)
            rw = min_w
        if rh < min_h:
            deficit = min_h - rh
            ry1 = max(0, ry1 - deficit // 2)
            rh = min_h
        if rx1 + rw > frame_shape[1]: rx1 = frame_shape[1] - rw
        if ry1 + rh > frame_shape[0]: ry1 = frame_shape[0] - rh
        return int(rx1), int(ry1), int(rw), int(rh)

    def _smooth_roi_transition(self, candidate_roi_xywh: Tuple[int, int, int, int]) -> Tuple[int, int, int, int]:
        old_roi_weight = self.roi_smoothing_factor
        new_roi_weight = 1.0 - old_roi_weight
        if self.roi is None: return candidate_roi_xywh
        x1, y1, w1, h1 = self.roi
        x2, y2, w2, h2 = candidate_roi_xywh
        nx = int(x1 * old_roi_weight + x2 * new_roi_weight)
        ny = int(y1 * old_roi_weight + y2 * new_roi_weight)
        nw = int(w1 * old_roi_weight + w2 * new_roi_weight)
        nh = int(h1 * old_roi_weight + h2 * new_roi_weight)
        return nx, ny, nw, nh

    def update_dis_flow_config(self, preset: Optional[str] = None, finest_scale: Optional[int] = None):
        """
        Updates the DIS optical flow configuration and re-initializes the flow object.
        This method is called from the UI when tracker settings are changed.
        """
        if preset is not None and preset.upper() != self.dis_flow_preset.upper():
            self.dis_flow_preset = preset.upper()
            self.logger.info(f"DIS Optical Flow preset updated to: {self.dis_flow_preset}")

        if finest_scale is not None and finest_scale != self.dis_finest_scale:
            # A value of 0 from the UI means 'auto', which we can represent as None internally
            self.dis_finest_scale = finest_scale if finest_scale > 0 else None
            self.logger.info(f"DIS Optical Flow finest scale updated to: {self.dis_finest_scale}")

        dis_preset_map = {
            "ULTRAFAST": cv2.DISOPTICAL_FLOW_PRESET_ULTRAFAST,
            "FAST": cv2.DISOPTICAL_FLOW_PRESET_FAST,
            "MEDIUM": cv2.DISOPTICAL_FLOW_PRESET_MEDIUM,
        }

        try:
            selected_preset_cv = dis_preset_map.get(self.dis_flow_preset.upper(), cv2.DISOPTICAL_FLOW_PRESET_MEDIUM)
            # Re-create the dense flow object with the new settings
            self.flow_dense = cv2.DISOpticalFlow_create(selected_preset_cv)
            if self.dis_finest_scale is not None:
                self.flow_dense.setFinestScale(self.dis_finest_scale)
            self.logger.info("Successfully re-initialized DIS Optical Flow object with new configuration.")
        except AttributeError:
            self.logger.warning(
                "cv2.DISOpticalFlow_create not found or preset invalid while updating config. Optical flow may not work.")
            self.flow_dense = None
        except Exception as e:
            self.logger.error(f"An unexpected error occurred while updating DIS flow config: {e}")
            self.flow_dense = None

    def _calculate_flow_in_patch(self, patch_gray: np.ndarray, prev_patch_gray: Optional[np.ndarray],
                                 use_sparse: bool = False, prev_features_for_sparse: Optional[np.ndarray] = None) \
            -> Tuple[float, float, Optional[np.ndarray], Optional[np.ndarray]]:
        dx, dy = 0.0, 0.0
        flow_vis = None
        updated_sparse = prev_features_for_sparse
        if prev_patch_gray is None or prev_patch_gray.shape != patch_gray.shape or patch_gray.size == 0:
            if use_sparse and patch_gray.size > 0:
                updated_sparse = cv2.goodFeaturesToTrack(patch_gray, mask=None, **self.feature_params)
            return dx, dy, flow_vis, updated_sparse
        prev_cont = np.ascontiguousarray(prev_patch_gray)
        curr_cont = np.ascontiguousarray(patch_gray)

        if use_sparse and self.feature_params:
            if prev_features_for_sparse is not None and len(prev_features_for_sparse) > 0:
                next_feat, status, _ = cv2.calcOpticalFlowPyrLK(prev_cont, curr_cont, prev_features_for_sparse, None,
                                                                **self.lk_params)
                good_prev = prev_features_for_sparse[status == 1]
                good_next = next_feat[status == 1] if next_feat is not None else np.array(
                    [])  # Ensure good_next is an array

                if len(good_prev) > 0 and len(good_next) > 0 and good_next.ndim == 2 and good_next.shape[
                    1] == 2:  # Check shape
                    dx, dy = np.median(good_next[:, 0] - good_prev[:, 0]), np.median(good_next[:, 1] - good_prev[:, 1])
                    updated_sparse = good_next.reshape(-1, 1, 2)
                else:
                    updated_sparse = cv2.goodFeaturesToTrack(curr_cont, mask=None,
                                                             **self.feature_params) if curr_cont.size > 0 else None
            else:
                updated_sparse = cv2.goodFeaturesToTrack(curr_cont, mask=None,
                                                         **self.feature_params) if curr_cont.size > 0 else None
        elif self.flow_dense:
            flow = self.flow_dense.calc(prev_cont, curr_cont, None)
            if flow is not None:
                dx, dy, flow_vis = np.median(flow[..., 0]), np.median(flow[..., 1]), flow
        return dx, dy, flow_vis, updated_sparse

    def _apply_adaptive_scaling(self, value: float, min_val_attr: str, max_val_attr: str, size_factor: float,
                                is_primary: bool) -> int:
        min_h, max_h = getattr(self, min_val_attr), getattr(self, max_val_attr)
        setattr(self, min_val_attr, min(min_h * 0.995, value * 0.9 if value < -0.1 else value * 1.1))
        setattr(self, max_val_attr, max(max_h * 0.995, value * 1.1 if value > 0.1 else value * 0.9))
        min_h, max_h = min(getattr(self, min_val_attr), -0.2), max(getattr(self, max_val_attr), 0.2)
        flow_range = max_h - min_h
        if abs(flow_range) < 0.1: flow_range = np.sign(flow_range) * 0.1 if flow_range != 0 else 0.1
        normalized_centered_flow = (2 * (value - min_h) / flow_range) - 1.0 if flow_range != 0 else 0.0
        normalized_centered_flow = np.clip(normalized_centered_flow, -1.0, 1.0)
        effective_amp_factor = self._get_effective_amplification_factor()
        max_deviation = (self.sensitivity / 2.5) * effective_amp_factor
        pos_offset = self.y_offset if is_primary else self.x_offset
        return int(np.clip(50 + normalized_centered_flow * max_deviation + pos_offset, 0, 100))

    def get_current_penis_size_factor(self) -> float:
        if not self.penis_max_size_history or not self.penis_last_known_box: return 1.0
        max_hist = max(self.penis_max_size_history)
        if max_hist < 1: return 1.0
        cur_size = self.penis_last_known_box[2] * self.penis_last_known_box[3]
        return np.clip(cur_size / max_hist, 0.1, 1.5)

    def process_main_roi_content(self, processed_frame_draw_target: np.ndarray,
                                 current_roi_patch_gray: np.ndarray,
                                 prev_roi_patch_gray: Optional[np.ndarray],
                                 prev_sparse_features: Optional[np.ndarray]) \
            -> Tuple[int, int, float, float, Optional[np.ndarray]]:

        updated_sparse_features_out = None
        dy_raw, dx_raw, lower_mag, upper_mag = 0.0, 0.0, 0.0, 0.0
        flow_field_for_vis = None  # Initialize here to ensure it's always defined

        if self.use_sparse_flow:
            dx_raw, dy_raw, _, updated_sparse_features_out = self._calculate_flow_in_patch(
                current_roi_patch_gray, prev_roi_patch_gray, use_sparse=True,
                prev_features_for_sparse=prev_sparse_features)
        else:
            # Use our sub-region analysis method for dense flow
            dy_raw, dx_raw, lower_mag, upper_mag, flow_field_for_vis = self._calculate_flow_in_sub_regions(
                current_roi_patch_gray, prev_roi_patch_gray)

        # is_vr_video = self.app and hasattr(self.app, 'processor') and self.app.processor.determined_video_type == 'VR'
        is_vr_video = self._is_vr_video()

        if self.enable_inversion_detection and is_vr_video:
            # This logic now ONLY runs for VR videos.
            current_dominant_motion = 'undetermined'
            if lower_mag > upper_mag * self.motion_inversion_threshold:
                current_dominant_motion = 'thrusting'
            elif upper_mag > lower_mag * self.motion_inversion_threshold:
                current_dominant_motion = 'riding'

            self.motion_mode_history.append(current_dominant_motion)
            if len(self.motion_mode_history) > self.motion_mode_history_window:
                self.motion_mode_history.pop(0)

            if self.motion_mode_history:
                most_common_mode, count = Counter(self.motion_mode_history).most_common(1)[0]
                # Solidly switch mode if a new one is dominant in the history window.
                if count > self.motion_mode_history_window // 2 and self.motion_mode != most_common_mode:
                    self.logger.info(f"Motion mode switched: from '{self.motion_mode}' to '{most_common_mode}'.")
                    self.motion_mode = most_common_mode
        else:
            # If the feature is disabled or the video is 2D, ensure we are in the default, non-inverting state.
            self.motion_mode = 'thrusting'  # Default non-inverting mode

        # Smooth the raw dx/dy values from the overall flow
        self.primary_flow_history_smooth.append(dy_raw)
        self.secondary_flow_history_smooth.append(dx_raw)

        if len(self.primary_flow_history_smooth) > self.flow_history_window_smooth:
            self.primary_flow_history_smooth.pop(0)
        if len(self.secondary_flow_history_smooth) > self.flow_history_window_smooth:
            self.secondary_flow_history_smooth.pop(0)

        dy_smooth = np.median(self.primary_flow_history_smooth) if self.primary_flow_history_smooth else dy_raw
        dx_smooth = np.median(self.secondary_flow_history_smooth) if self.secondary_flow_history_smooth else dx_raw

        # Calculate the base positions before potential inversion
        size_factor = self.get_current_penis_size_factor()
        if self.adaptive_flow_scale:
            base_primary_pos = self._apply_adaptive_scaling(dy_smooth, "flow_min_primary_adaptive",
                                                            "flow_max_primary_adaptive", size_factor, True)
            secondary_pos = self._apply_adaptive_scaling(dx_smooth, "flow_min_secondary_adaptive",
                                                         "flow_max_secondary_adaptive", size_factor, False)
        else:
            effective_amp_factor = self._get_effective_amplification_factor()
            manual_scale_multiplier = (self.sensitivity / 10.0) * (1.0 / size_factor) * effective_amp_factor
            base_primary_pos = int(np.clip(50 + dy_smooth * manual_scale_multiplier + self.y_offset, 0, 100))
            secondary_pos = int(np.clip(50 + dx_smooth * manual_scale_multiplier + self.x_offset, 0, 100))

        # Fix inversion logic: thrusting should be normal (base_primary_pos), riding should be inverted
        primary_pos = base_primary_pos if self.motion_mode == "thrusting" else 100 - base_primary_pos

        # Visualization logic (only if self.app is present, for live mode)
        if self.app and self.roi and self.show_flow:
            rx, ry, rw, rh = self.roi
            if ry + rh <= processed_frame_draw_target.shape[0] and rx + rw <= processed_frame_draw_target.shape[1]:
                roi_display_patch = processed_frame_draw_target[ry:ry + rh, rx:rx + rw]
                if roi_display_patch.size > 0:
                    if flow_field_for_vis is not None and self.flow_dense:
                        try:
                            if flow_field_for_vis.shape[-1] == 2:
                                mag, ang = cv2.cartToPolar(flow_field_for_vis[..., 0], flow_field_for_vis[..., 1])
                                hsv = np.zeros_like(roi_display_patch)
                                hsv[..., 1] = 255
                                hsv[..., 0] = ang * 180 / np.pi / 2
                                hsv[..., 2] = cv2.normalize(mag, None, 0, 255, cv2.NORM_MINMAX)
                                vis = cv2.cvtColor(hsv, cv2.COLOR_HSV2BGR)
                                processed_frame_draw_target[ry:ry + rh, rx:rx + rw] = cv2.addWeighted(roi_display_patch,
                                                                                                      0.5, vis.astype(
                                        roi_display_patch.dtype), 0.5, 0)
                        except cv2.error as e:
                            self.logger.error(f"Flow vis error: {e}")
                    if self.use_sparse_flow and updated_sparse_features_out is not None and self.show_tracking_points:
                        for pt in updated_sparse_features_out:
                            x, y = pt.ravel()
                            if 0 <= x < rw and 0 <= y < rh:
                                cv2.circle(roi_display_patch, (int(x), int(y)), 2, RGBColors.CYAN, -1)
                    cx, cy = rw // 2, rh // 2
                    arrow_end_x = np.clip(int(cx + dx_smooth * 5), 0, rw - 1)
                    arrow_end_y = np.clip(int(cy + dy_smooth * 5), 0, rh - 1)
                    cv2.arrowedLine(roi_display_patch, (cx, cy), (arrow_end_x, arrow_end_y), RGBColors.BLUE, 1)

        return primary_pos, secondary_pos, dy_smooth, dx_smooth, updated_sparse_features_out

    def process_frame(self, frame: np.ndarray, frame_time_ms: int, frame_index: Optional[int] = None,
                      min_write_frame_id: Optional[int] = None) -> Tuple[np.ndarray, Optional[List[Dict]]]:
        if self.tracking_mode == "OSCILLATION_DETECTOR":
            return self.process_frame_for_oscillation(frame, frame_time_ms, frame_index)
        if self.tracking_mode == "YOLO_OSCILLATION":
            # Update oscillation area from YOLO detections at a configurable stride
            stride = int(self.app.app_settings.get('yolo_osc_det_stride', 3)) if self.app else 3
            if stride <= 0:
                stride = 1
            if (self.internal_frame_counter % stride) == 0:
                # Build the same processed_input used by process_frame_for_oscillation
                try:
                      target_height = self.app.app_settings.get('oscillation_processing_target_height', constants.DEFAULT_OSCILLATION_PROCESSING_TARGET_HEIGHT) if self.app else constants.DEFAULT_OSCILLATION_PROCESSING_TARGET_HEIGHT
                except Exception:
                    target_height = constants.DEFAULT_OSCILLATION_PROCESSING_TARGET_HEIGHT
                processed_input = frame
                if processed_input is not None and processed_input.size > 0:
                    src_h, src_w = processed_input.shape[:2]
                    if target_height and src_h > target_height:
                        scale = float(target_height) / float(src_h)
                        new_w = max(1, int(round(src_w * scale)))
                        processed_input = cv2.resize(processed_input, (new_w, target_height), interpolation=cv2.INTER_AREA)

                # Run detection on processed_input so boxes are in the expected coordinate space
                dets = self.detect_objects(processed_input)
                best = None
                best_conf = 0.0
                target_cls = self.yolo_oscillation_target_class
                for d in dets:
                    if d.get('class_name') == target_cls and d.get('confidence', 0) >= self.yolo_oscillation_conf_threshold:
                        x, y, w, h = d['box']
                        if w * h >= self.yolo_oscillation_min_box and d['confidence'] > best_conf:
                            best = (x, y, w, h)
                            best_conf = d['confidence']
                if best is not None:
                    bx, by, bw, bh = best
                    center_pt = (bx + bw // 2, by + bh // 2)
                    # Set area/point relative to the same processed_input used for detection
                    self.set_oscillation_area_and_point(best, center_pt, processed_input)
            return self.process_frame_for_oscillation(frame, frame_time_ms, frame_index)

        self._update_fps()
        processed_frame = self.preprocess_frame(frame)
        current_frame_gray = cv2.cvtColor(processed_frame, cv2.COLOR_BGR2GRAY)
        final_primary_pos, final_secondary_pos = 50, 50
        action_log_list = []
        detected_objects_this_frame: List[Dict] = []  # Initialize for YOLO_ROI mode

        self.current_effective_amp_factor = self._get_effective_amplification_factor()

        if self.tracking_mode == "YOLO_ROI":
            run_detection_this_frame = (
                    (self.internal_frame_counter % self.roi_update_interval == 0)
                    or (self.roi is None)
                    or (not self.penis_last_known_box
                        and self.frames_since_target_lost < self.max_frames_for_roi_persistence
                        and self.internal_frame_counter % max(1, self.roi_update_interval // 3) == 0)
            )

            self.stats_display = [
                f"T-FPS:{self.current_fps:.1f} T(ms):{frame_time_ms} Amp:{self.current_effective_amp_factor:.2f}x"]
            if frame_index is not None: self.stats_display.append(f"FIdx:{frame_index}")
            if self.main_interaction_class: self.stats_display.append(f"Interact: {self.main_interaction_class}")
            # Add this new line for our mode status
            if self.enable_inversion_detection:
                self.stats_display.append(f"Mode: {self.motion_mode}")

            if run_detection_this_frame:
                detected_objects_this_frame = self.detect_objects(processed_frame)
                penis_boxes = [obj["box"] for obj in detected_objects_this_frame if
                               obj["class_name"].lower() == "penis"]
                if penis_boxes:
                    self.frames_since_target_lost = 0
                    self._update_penis_tracking(penis_boxes[0])
                    interacting_objs = self._find_interacting_objects(self.penis_last_known_box,
                                                                      detected_objects_this_frame)
                    current_best_interaction_name = None
                    if interacting_objs:
                        interacting_objs.sort(key=lambda x: self.CLASS_PRIORITY.get(x["class_name"].lower(), 99))
                        current_best_interaction_name = interacting_objs[0]["class_name"].lower()
                    self.update_main_interaction_class(current_best_interaction_name)
                    combined_roi_candidate = self._calculate_combined_roi(processed_frame.shape[:2],
                                                                          self.penis_last_known_box, interacting_objs)

                    # Apply new VR-specific ROI width limits
                    if self._is_vr_video() and self.penis_last_known_box:
                        penis_w = self.penis_last_known_box[2]
                        rx, ry, rw, rh = combined_roi_candidate
                        new_rw = 0

                        # Check main_interaction_class which is more stable than the instantaneous best name
                        self.logger.info(f"Main interaction class: {self.main_interaction_class}")
                        if self.main_interaction_class in ["face", "hand"]:
                            new_rw = penis_w
                        else:
                            new_rw = min(rw, penis_w * 2)

                        if new_rw > 0:
                            original_center_x = rx + rw / 2
                            new_rx = int(original_center_x - new_rw / 2)

                            frame_width = processed_frame.shape[1]
                            final_rw = int(min(new_rw, frame_width))
                            final_rx = max(0, min(new_rx, frame_width - final_rw))

                            combined_roi_candidate = (final_rx, ry, final_rw, rh)

                    self.roi = self._smooth_roi_transition(combined_roi_candidate)
                else:
                    if self.penis_last_known_box: self.logger.info("Primary target (penis) lost in detection cycle.")
                    self.penis_last_known_box = None
                    self.update_main_interaction_class(None)

            if not self.penis_last_known_box and self.roi is not None:
                self.frames_since_target_lost += 1
                if self.frames_since_target_lost > self.max_frames_for_roi_persistence:
                    self.logger.info(f"ROI persistence timeout. Clearing ROI.")
                    self.roi = None
                    self.prev_gray_main_roi = None
                    self.prev_features_main_roi = None
                    self.primary_flow_history_smooth.clear()
                    self.secondary_flow_history_smooth.clear()
                    self.frames_since_target_lost = 0

            self.stats_display = [
                f"T-FPS:{self.current_fps:.1f} T(ms):{frame_time_ms} Amp:{self.current_effective_amp_factor:.2f}x"]
            if frame_index is not None: self.stats_display.append(f"FIdx:{frame_index}")
            if self.main_interaction_class: self.stats_display.append(f"Interact: {self.main_interaction_class}")

            if self.roi and self.tracking_active and self.roi[2] > 0 and self.roi[3] > 0:
                rx, ry, rw, rh = self.roi
                main_roi_patch_gray = current_frame_gray[ry:min(ry + rh, current_frame_gray.shape[0]),
                                      rx:min(rx + rw, current_frame_gray.shape[1])]
                if main_roi_patch_gray.size > 0:
                    # process_main_roi_content returns updated_sparse_features, which we store in self.prev_features_main_roi
                    final_primary_pos, final_secondary_pos, _, _, self.prev_features_main_roi = \
                        self.process_main_roi_content(processed_frame, main_roi_patch_gray, self.prev_gray_main_roi,
                                                      self.prev_features_main_roi)
                    self.prev_gray_main_roi = main_roi_patch_gray.copy()
                else:
                    self.prev_gray_main_roi = None
            else:
                self.prev_gray_main_roi = None

        elif self.tracking_mode == "USER_FIXED_ROI":
            self.current_effective_amp_factor = self._get_effective_amplification_factor()
            self.stats_display = [
                f"UserROI FPS:{self.current_fps:.1f} T(ms):{frame_time_ms} Amp:{self.current_effective_amp_factor:.2f}x"]
            if frame_index is not None: self.stats_display.append(f"FIdx:{frame_index}")

            if self.user_roi_fixed and self.tracking_active:
                urx, ury, urw, urh = self.user_roi_fixed
                urx_c, ury_c = max(0, urx), max(0, ury)
                urw_c, urh_c = min(urw, current_frame_gray.shape[1] - urx_c), min(urh,
                                                                                  current_frame_gray.shape[0] - ury_c)

                if urw_c > 0 and urh_c > 0:
                    current_user_roi_patch_gray = current_frame_gray[ury_c: ury_c + urh_c, urx_c: urx_c + urw_c]
                    dy_raw, dx_raw = 0.0, 0.0

                    if self.enable_user_roi_sub_tracking and self.prev_gray_user_roi_patch is not None and self.user_roi_tracked_point_relative and self.flow_dense:
                        if self.prev_gray_user_roi_patch.shape == current_user_roi_patch_gray.shape:
                            flow = self.flow_dense.calc(np.ascontiguousarray(self.prev_gray_user_roi_patch),
                                                        np.ascontiguousarray(current_user_roi_patch_gray), None)

                            if flow is not None:
                                track_w, track_h = self.user_roi_tracking_box_size
                                box_center_x, box_center_y = self.user_roi_tracked_point_relative
                                box_x1 = int(box_center_x - track_w / 2)
                                box_y1 = int(box_center_y - track_h / 2)
                                box_x2 = box_x1 + track_w
                                box_y2 = box_y1 + track_h
                                patch_h, patch_w = current_user_roi_patch_gray.shape
                                box_x1_c, box_y1_c = max(0, box_x1), max(0, box_y1)
                                box_x2_c, box_y2_c = min(patch_w, box_x2), min(patch_h, box_y2)

                                if box_x2_c > box_x1_c and box_y2_c > box_y1_c:
                                    sub_flow = flow[box_y1_c:box_y2_c, box_x1_c:box_x2_c]
                                    if sub_flow.size > 0:
                                        dx_raw = np.median(sub_flow[..., 0])
                                        dy_raw = np.median(sub_flow[..., 1])

                        self.primary_flow_history_smooth.append(dy_raw)
                        self.secondary_flow_history_smooth.append(dx_raw)

                        if len(self.primary_flow_history_smooth) > self.flow_history_window_smooth:
                            self.primary_flow_history_smooth.pop(0)
                        if len(self.secondary_flow_history_smooth) > self.flow_history_window_smooth:
                            self.secondary_flow_history_smooth.pop(0)

                        dy_smooth = np.median(
                            self.primary_flow_history_smooth) if self.primary_flow_history_smooth else dy_raw
                        dx_smooth = np.median(
                            self.secondary_flow_history_smooth) if self.secondary_flow_history_smooth else dx_raw

                        size_factor = self.get_current_penis_size_factor()
                        if self.adaptive_flow_scale:
                            final_primary_pos = self._apply_adaptive_scaling(dy_smooth, "flow_min_primary_adaptive",
                                                                             "flow_max_primary_adaptive", size_factor,
                                                                             True)
                            final_secondary_pos = self._apply_adaptive_scaling(dx_smooth, "flow_min_secondary_adaptive",
                                                                               "flow_max_secondary_adaptive",
                                                                               size_factor, False)
                        else:
                            effective_amp_factor = self._get_effective_amplification_factor()
                            manual_scale_multiplier = (self.sensitivity / 10.0) * effective_amp_factor
                            final_primary_pos = int(
                                np.clip(50 + dy_smooth * manual_scale_multiplier + self.y_offset, 0, 100))
                            final_secondary_pos = int(
                                np.clip(50 + dx_smooth * manual_scale_multiplier + self.x_offset, 0, 100))

                        self.user_roi_current_flow_vector = (dx_smooth, dy_smooth)

                        if self.user_roi_tracked_point_relative:
                            prev_x_rel, prev_y_rel = self.user_roi_tracked_point_relative
                            new_x_rel = prev_x_rel + dx_smooth
                            new_y_rel = prev_y_rel + dy_smooth
                            self.user_roi_tracked_point_relative = (max(0.0, min(new_x_rel, float(urw_c))),
                                                                    max(0.0, min(new_y_rel, float(urh_c))))
                    else:
                        # Fallback to calculating flow on the whole User ROI without calling YOLO-specific methods.
                        dx_raw, dy_raw, _, _ = self._calculate_flow_in_patch(
                            current_user_roi_patch_gray,
                            self.prev_gray_user_roi_patch,
                            use_sparse=self.use_sparse_flow,
                            prev_features_for_sparse=None
                        )

                        # Smooth the calculated raw dx/dy values
                        self.primary_flow_history_smooth.append(dy_raw)
                        self.secondary_flow_history_smooth.append(dx_raw)

                        if len(self.primary_flow_history_smooth) > self.flow_history_window_smooth:
                            self.primary_flow_history_smooth.pop(0)
                        if len(self.secondary_flow_history_smooth) > self.flow_history_window_smooth:
                            self.secondary_flow_history_smooth.pop(0)

                        dy_smooth = np.median(
                            self.primary_flow_history_smooth) if self.primary_flow_history_smooth else dy_raw
                        dx_smooth = np.median(
                            self.secondary_flow_history_smooth) if self.secondary_flow_history_smooth else dx_raw

                        # Apply scaling and generate final position
                        size_factor = 1.0  # No object detection in this mode
                        if self.adaptive_flow_scale:
                            final_primary_pos = self._apply_adaptive_scaling(dy_smooth, "flow_min_primary_adaptive",
                                                                             "flow_max_primary_adaptive", size_factor,
                                                                             True)
                            final_secondary_pos = self._apply_adaptive_scaling(dx_smooth, "flow_min_secondary_adaptive",
                                                                               "flow_max_secondary_adaptive",
                                                                               size_factor, False)
                        else:
                            effective_amp_factor = self._get_effective_amplification_factor()
                            manual_scale_multiplier = (self.sensitivity / 10.0) * effective_amp_factor
                            final_primary_pos = int(
                                np.clip(50 + dy_smooth * manual_scale_multiplier + self.y_offset, 0, 100))
                            final_secondary_pos = int(
                                np.clip(50 + dx_smooth * manual_scale_multiplier + self.x_offset, 0, 100))

                        # Update state
                        self.user_roi_current_flow_vector = (dx_smooth, dy_smooth)
                        if self.user_roi_tracked_point_relative:
                            prev_x_rel, prev_y_rel = self.user_roi_tracked_point_relative
                            new_x_rel = prev_x_rel + dx_smooth
                            new_y_rel = prev_y_rel + dy_smooth
                            self.user_roi_tracked_point_relative = (max(0.0, min(new_x_rel, float(urw_c))),
                                                                    max(0.0, min(new_y_rel, float(urh_c))))

                    self.prev_gray_user_roi_patch = np.ascontiguousarray(current_user_roi_patch_gray)

                else:  # User ROI has no size
                    self.prev_gray_user_roi_patch = None
                    final_primary_pos, final_secondary_pos = 50, 50
                    self.user_roi_current_flow_vector = (0.0, 0.0)
            else:  # No User ROI is set or tracking is inactive
                self.prev_gray_user_roi_patch = None
                final_primary_pos, final_secondary_pos = 50, 50
                self.user_roi_current_flow_vector = (0.0, 0.0)

        if self.app and self.tracking_active and \
                (min_write_frame_id is None or (frame_index is not None and frame_index >= min_write_frame_id)):

<<<<<<< HEAD
            # Determine which axis we will write for this frame
=======
            # --- Automatic Lag Compensation ---
            # Calculate the inherent delay from the smoothing window. A window of size N has a lag of (N-1)/2 frames.
            # A window size of 1 means no smoothing and no delay.
            automatic_smoothing_delay_frames = (
                                                           self.flow_history_window_smooth - 1) / 2.0 if self.flow_history_window_smooth > 1 else 0.0

            # Combine the automatic compensation with the user's manual delay setting.
            total_delay_frames = self.output_delay_frames + automatic_smoothing_delay_frames

            # Convert the total frame delay to milliseconds.
            delay_ms = (
                                   total_delay_frames / self.current_video_fps_for_delay) * 1000.0 if self.current_video_fps_for_delay > 0 else 0.0

            # Adjust the timestamp to compensate for the total delay.
            adjusted_frame_time_ms = frame_time_ms - delay_ms
>>>>>>> 1e4ba085
            current_tracking_axis_mode = self.app.tracking_axis_mode
            current_single_axis_output = self.app.single_axis_output_target
            primary_to_write, secondary_to_write = None, None

            if current_tracking_axis_mode == "both":
                primary_to_write, secondary_to_write = final_primary_pos, final_secondary_pos
            elif current_tracking_axis_mode == "vertical":
                if current_single_axis_output == "primary":
                    primary_to_write = final_primary_pos
                else:
                    secondary_to_write = final_primary_pos
            elif current_tracking_axis_mode == "horizontal":
                if current_single_axis_output == "primary":
                    primary_to_write = final_secondary_pos
                else:
                    secondary_to_write = final_secondary_pos

            # --- Automatic Lag Compensation ---
            # Calculate the inherent delay from the smoothing window. A window of size N has a lag of (N-1)/2 frames.
            # A window size of 1 means no smoothing and no delay.
            automatic_smoothing_delay_frames = (self.flow_history_window_smooth - 1) / 2.0 if self.flow_history_window_smooth > 1 else 0.0

            # Combine the automatic compensation with the user's manual delay setting.
            total_delay_frames = self.output_delay_frames + automatic_smoothing_delay_frames

            # Convert the total frame delay to milliseconds.
            base_delay_ms = (total_delay_frames / self.current_video_fps_for_delay) * 1000.0 if self.current_video_fps_for_delay > 0 else 0.0

            # Immediate-visibility safeguard after a clear: for the first live point on the axis we are writing, bypass delay
            primary_empty = (len(self.funscript.primary_actions) == 0)
            secondary_empty = (len(self.funscript.secondary_actions) == 0)

            effective_delay_ms = base_delay_ms
            if (primary_to_write is not None and primary_empty) or (secondary_to_write is not None and secondary_empty):
                effective_delay_ms = 0.0

            # Adjust the timestamp with the effective delay
            adjusted_frame_time_ms = frame_time_ms - effective_delay_ms

            is_file_processing_context = frame_index is not None

            self.funscript.add_action(
                timestamp_ms=int(round(adjusted_frame_time_ms)),
                primary_pos=primary_to_write,
                secondary_pos=secondary_to_write,
                is_from_live_tracker=(not is_file_processing_context)
            )
            action_log_list.append({
                "at": int(round(adjusted_frame_time_ms)), "pos": primary_to_write, "secondary_pos": secondary_to_write,
                "raw_ud_pos_computed": final_primary_pos, "raw_lr_pos_computed": final_secondary_pos,
                "mode": current_tracking_axis_mode,
                "target": current_single_axis_output if current_tracking_axis_mode != "both" else "N/A",
                "raw_at": frame_time_ms, "delay_applied_ms": effective_delay_ms,
                "roi_main": self.roi if self.tracking_mode == "YOLO_ROI" else self.user_roi_fixed,
                "amp": self.current_effective_amp_factor
            })

        if self.show_masks and detected_objects_this_frame and self.tracking_mode == "YOLO_ROI":
            self.draw_detections(processed_frame, detected_objects_this_frame)

        if self.tracking_mode == "YOLO_ROI" and self.show_roi and self.roi:
            rx, ry, rw, rh = self.roi
            color = self.get_class_color(
                self.main_interaction_class or ("penis" if self.penis_last_known_box else "persisting"))
            cv2.rectangle(processed_frame, (rx, ry), (rx + rw, ry + rh), color, 1)
            status_text = self.main_interaction_class or ('P' if self.penis_last_known_box else 'Lost...')
            cv2.putText(processed_frame, f"ROI:{status_text}", (rx, ry - 2), cv2.FONT_HERSHEY_PLAIN, 0.7, color, 1)
            if not self.penis_last_known_box:
                cv2.putText(processed_frame,
                            f"Lost: {self.frames_since_target_lost}/{self.max_frames_for_roi_persistence}",
                            (rx, ry + rh + 10), cv2.FONT_HERSHEY_PLAIN, 0.6, RGBColors.BLUE, 1)

        elif self.tracking_mode == "USER_FIXED_ROI" and self.show_roi and self.user_roi_fixed:
            urx, ury, urw, urh = self.user_roi_fixed
            urx_c, ury_c = max(0, urx), max(0, ury)
            urw_c, urh_c = min(urw, processed_frame.shape[1] - urx_c), min(urh, processed_frame.shape[0] - ury_c)
            cv2.rectangle(processed_frame, (urx_c, ury_c), (urx_c + urw_c, ury_c + urh_c), RGBColors.CYAN, 2)

            if self.user_roi_tracked_point_relative:
                point_x_abs = urx_c + int(self.user_roi_tracked_point_relative[0])
                point_y_abs = ury_c + int(self.user_roi_tracked_point_relative[1])
                cv2.circle(processed_frame, (point_x_abs, point_y_abs), 3, RGBColors.GREEN, -1)

        if self.show_stats:
            for i, stat_text in enumerate(self.stats_display):
                cv2.putText(processed_frame, stat_text, (5, 15 + i * 12), cv2.FONT_HERSHEY_SIMPLEX, 0.35,
                            RGBColors.TEAL, 1)

        self.internal_frame_counter += 1
        return processed_frame, action_log_list if action_log_list else None

    def get_class_color(self, class_name: Optional[str]) -> Tuple[int, int, int]:
        return RGBColors.CLASS_COLORS.get(class_name.lower() if class_name else "", RGBColors.GREY_LIGHT)

    def draw_detections(self, frame: np.ndarray, detected_objects: List[Dict]):
        for obj in detected_objects:
            x, y, w, h = obj["box"]
            cn = obj["class_name"]
            cf = obj["confidence"]
            clr = self.get_class_color(cn)
            cv2.rectangle(frame, (x, y), (x + w, y + h), clr, 1)
            cv2.putText(frame, f"{cn} {cf:.1f}", (x, y - 2), cv2.FONT_HERSHEY_PLAIN, 0.7, clr, 1)

    def get_current_value(self, axis: str = 'primary') -> int:
        return self.funscript.get_latest_value(axis)

    def start_tracking(self):
        self.tracking_active = True
        self.start_time_tracking = time.time() * 1000

        # Check and report video source status when tracking starts
        self._check_and_report_video_source_status()
        if self.tracking_mode == "OSCILLATION_DETECTOR":
            # Update grid size and sensitivity from settings before starting
            self.update_oscillation_grid_size()
            self.update_oscillation_sensitivity()

            fps = self.app.processor.fps if self.app and self.app.processor and self.app.processor.fps > 0 else 30.0

            # --- Dynamically resize history buffer for live amplification when tracking starts ---
            amp_window_ms = self.app.app_settings.get("live_oscillation_amp_window_ms", 4000)
            new_maxlen = int(fps * (amp_window_ms / 1000.0))
            if not hasattr(self,
                           'oscillation_position_history') or self.oscillation_position_history.maxlen != new_maxlen:
                self.oscillation_position_history = deque(maxlen=new_maxlen)
                self.logger.info(f"Live amplification history buffer resized to {new_maxlen} frames.")

            self.oscillation_history_max_len = int(self.oscillation_history_seconds * fps)
            self.oscillation_history.clear()
            self.prev_gray_oscillation = None
            self.oscillation_funscript_pos = 50
<<<<<<< HEAD
            self.logger.info(f"Oscillation detector started. History size set to {self.oscillation_history_max_len} frames.")
        elif self.tracking_mode == "YOLO_OSCILLATION":
            self.update_oscillation_grid_size()
            self.update_oscillation_sensitivity()
            fps = self.app.processor.fps if self.app and self.app.processor and self.app.processor.fps > 0 else 30.0
            amp_window_ms = self.app.app_settings.get("live_oscillation_amp_window_ms", 4000)
            new_maxlen = int(fps * (amp_window_ms / 1000.0))
            self.oscillation_position_history = deque(maxlen=new_maxlen)
            self.oscillation_history_max_len = int(self.oscillation_history_seconds * fps)
            self.oscillation_history.clear()
            self.prev_gray_oscillation = None
            self.oscillation_funscript_pos = 50
            self.yolo_oscillation_active = True
            self.logger.info("YOLO+Oscillation pipeline started.")
            # Re-link undo managers to ensure timeline remains writable after clears
            try:
                if self.app and hasattr(self.app, 'funscript_processor'):
                    self.app.funscript_processor._ensure_undo_managers_linked()
            except Exception:
                pass
=======
            self.logger.info(
                f"Oscillation detector started. History size set to {self.oscillation_history_max_len} frames.")
>>>>>>> 1e4ba085

        self.internal_frame_counter = 0  # Reset for both live and S3 context if S3 reuses this
        self.flow_min_primary_adaptive, self.flow_max_primary_adaptive = -1.0, 1.0
        self.flow_min_secondary_adaptive, self.flow_max_secondary_adaptive = -1.0, 1.0
        for lst in [self.primary_flow_history_smooth, self.secondary_flow_history_smooth, self.class_history]:
            lst.clear()
        # self.current_effective_amp_factor = self._get_effective_amplification_factor() # Done per frame/segment start

        # Dynamically set the motion history window to match the video's FPS (~1 second buffer)
        if self.app and hasattr(self.app, 'processor') and self.app.processor.fps > 0:
            new_window_size = int(round(self.app.processor.fps))
            self.motion_mode_history_window = new_window_size
            self.logger.info(f"Motion history window set to video FPS: {new_window_size} frames.")
        else:
            # Fallback to the default if FPS is not available
            self.motion_mode_history_window = 30
            self.logger.info(
                f"Falling back to default motion history window: {self.motion_mode_history_window} frames.")

        if self.tracking_mode == "YOLO_ROI":  # Also applies to S3 like processing
            self.frames_since_target_lost = 0
            self.penis_max_size_history.clear()
            self.prev_gray_main_roi, self.prev_features_main_roi = None, None
            self.penis_last_known_box, self.main_interaction_class = None, None  # main_interaction_class set by live or S3 segment
            self.last_interaction_time = 0
            self.roi = None
            self.logger.info(f"Tracking state re-initialized (mode: {self.tracking_mode}).")
        elif self.tracking_mode == "USER_FIXED_ROI":
            if self.prev_gray_user_roi_patch is None and self.user_roi_fixed:
                self.logger.warning("User ROI tracking started, but initial patch not set. Flow may be delayed.")
            if self.user_roi_initial_point_relative:
                self.user_roi_tracked_point_relative = self.user_roi_initial_point_relative
            self.user_roi_current_flow_vector = (0.0, 0.0)
            self.logger.info("User Defined ROI Tracking started.")

    def stop_tracking(self):
        self.tracking_active = False
        if self.tracking_mode == "YOLO_ROI":  # Also for S3-like
            self.prev_gray_main_roi, self.prev_features_main_roi = None, None

        # Reset motion mode to undetermined when stopping.
        self.motion_mode = 'undetermined'
        self.motion_mode_history.clear()

        self.logger.info(f"Tracking stopped (mode: {self.tracking_mode}). Motion state reset to 'undetermined'.")

    def update_oscillation_grid_size(self):
        """Updates the oscillation grid size from app settings."""
        if self.app:
            new_grid_size = self.app.app_settings.get("oscillation_detector_grid_size", 20)
            if new_grid_size != self.oscillation_grid_size:
                self.oscillation_grid_size = new_grid_size
                self.oscillation_block_size = constants.YOLO_INPUT_SIZE // self.oscillation_grid_size
                self.logger.info(
                    f"Oscillation grid size updated to {self.oscillation_grid_size} (block size: {self.oscillation_block_size}x{self.oscillation_block_size})")

    def update_oscillation_sensitivity(self):
        """Updates the oscillation sensitivity from app settings."""
        if self.app:
            new_sensitivity = self.app.app_settings.get("oscillation_detector_sensitivity", 1.0)
            if new_sensitivity != self.oscillation_sensitivity:
                self.oscillation_sensitivity = new_sensitivity
                self.logger.info(f"Oscillation sensitivity updated to {self.oscillation_sensitivity}")

    def reset(self, reason: Optional[str] = None):
        self.stop_tracking()  # Explicitly set tracking_active to False.
        preserve_user_roi = (reason == "stop_preserve_funscript")
        if not preserve_user_roi:
            # Full reset clears any user-defined ROI/point and returns to default mode
            self.clear_user_defined_roi_and_point()
            self.set_tracking_mode("YOLO_ROI")  # Default mode on full reset

        # Clear all relevant state variables to ensure a clean slate
        self.internal_frame_counter = 0
        self.frames_since_target_lost = 0
        self.roi = None
        self.prev_gray_main_roi = None
        self.prev_features_main_roi = None
        self.penis_last_known_box = None
        self.main_interaction_class = None
        self.penis_max_size_history.clear()
        self.primary_flow_history_smooth.clear()
        self.secondary_flow_history_smooth.clear()
        self.class_history.clear()
        self.last_interaction_time = 0
        self.motion_mode_history.clear()
        self.motion_mode = 'undetermined'

        self.oscillation_history.clear()
        self.prev_gray_oscillation = None
        self.oscillation_funscript_pos = 50

        if self.funscript:  # This funscript is for live tracking
            if reason not in ["seek", "project_load_preserve_actions", "stop_preserve_funscript"]:
                self.funscript.clear()
                self.logger.info(f"Live tracker Funscript cleared (reason: {reason}).")
            else:
                self.logger.info(f"Live tracker Funscript preserved (reason: {reason}).")

        self.logger.info(f"Tracker reset complete (reason: {reason}). Tracking is now inactive.")

        # Clear video source status on reset
        self._last_video_source_status = None

    def _check_and_report_video_source_status(self) -> None:
        """
        Checks the current video source status and reports changes to the user.
        This helps users understand when preprocessed videos are being used.
        """
        if not self.app or not hasattr(self.app, 'processor'):
            return

        try:
            current_status = self.app.processor.get_preprocessed_video_status()

            # Only report if status has changed
            if current_status != self._last_video_source_status:
                if current_status.get("using_preprocessed", False):
                    if current_status.get("valid", False):
                        self.logger.info(
                            f"Live tracking using preprocessed video: {os.path.basename(current_status.get('path', 'unknown'))} "
                            f"({current_status.get('frame_count', 0)} frames)", extra={'status_message': True})
                    else:
                        self.logger.warning(
                            "Live tracking: preprocessed video detected but invalid, using original video",
                            extra={'status_message': True})
                else:
                    if current_status.get("exists", False):
                        self.logger.info(
                            "Live tracking using original video (preprocessed video available but not used)",
                            extra={'status_message': True})
                    else:
                        self.logger.info("Live tracking using original video (no preprocessed video available)",
                                         extra={'status_message': True})

                self._last_video_source_status = current_status.copy()

        except Exception as e:
            self.logger.error(f"Error checking video source status: {e}")

    def get_video_source_info(self) -> Dict[str, Any]:
        """
        Returns information about the current video source being used for tracking.

        Returns:
            Dictionary with video source information
        """
        info = {
            "using_preprocessed": False,
            "preprocessed_available": False,
            "preprocessed_valid": False,
            "source_description": "Unknown"
        }

        if self.app and hasattr(self.app, 'processor'):
            try:
                status = self.app.processor.get_preprocessed_video_status()
                info["using_preprocessed"] = status.get("using_preprocessed", False)
                info["preprocessed_available"] = status.get("exists", False)
                info["preprocessed_valid"] = status.get("valid", False)

                if info["using_preprocessed"]:
                    info["source_description"] = f"Preprocessed video ({status.get('frame_count', 0)} frames)"
                elif info["preprocessed_available"]:
                    if info["preprocessed_valid"]:
                        info["source_description"] = "Original video (preprocessed available but not used)"
                    else:
                        info["source_description"] = "Original video (preprocessed invalid)"
                else:
                    info["source_description"] = "Original video (no preprocessed available)"

            except Exception as e:
                self.logger.error(f"Error getting video source info: {e}")
                info["source_description"] = "Error retrieving source info"

        return info

    def process_frame_for_oscillation(self, frame: np.ndarray, frame_time_ms: int, frame_index: Optional[int] = None) -> \
    Tuple[np.ndarray, Optional[List[Dict]]]:
        """
        [V9 - Advanced Filtering] Implements global motion cancellation, advanced oscillation scoring,
        and a VR-specific focus on the central third of the frame.
        """
        # --- Optional pre-downscale for performance (approx 720p height) ---
        try:
            target_height = getattr(self.app.app_settings, 'get', lambda k, d=None: d)('oscillation_processing_target_height', constants.DEFAULT_OSCILLATION_PROCESSING_TARGET_HEIGHT)
        except Exception:
            target_height = constants.DEFAULT_OSCILLATION_PROCESSING_TARGET_HEIGHT

        if frame is None or frame.size == 0:
            return frame, None

        src_h, src_w = frame.shape[:2]
        if target_height and src_h > target_height:
            scale = float(target_height) / float(src_h)
            new_w = max(1, int(round(src_w * scale)))
            processed_input = cv2.resize(frame, (new_w, target_height), interpolation=cv2.INTER_AREA)
        else:
            processed_input = frame

        # --- Use oscillation area for detection if set ---
        use_oscillation_area = self.oscillation_area_fixed is not None
        if use_oscillation_area:
            ax, ay, aw, ah = self.oscillation_area_fixed
            # Prepare letterboxed processed frame and compute mapping to its coordinate space
            processed_frame = self.preprocess_frame(processed_input)
            target_w, target_h = self.target_size_preprocess
            in_w, in_h = processed_input.shape[1], processed_input.shape[0]
            if in_w <= 0 or in_h <= 0:
                return processed_input, None
            scale_lb = min(target_w / float(in_w), target_h / float(in_h))
            new_w_lb = int(round(in_w * scale_lb))
            new_h_lb = int(round(in_h * scale_lb))
            delta_w = target_w - new_w_lb
            delta_h = target_h - new_h_lb
            left = delta_w // 2
            top = delta_h // 2
            # Map original area to letterboxed coordinates
            ax = int(round(ax * scale_lb + left))
            ay = int(round(ay * scale_lb + top))
            aw = int(round(aw * scale_lb))
            ah = int(round(ah * scale_lb))

            # Clamp area to processed_frame bounds
            ax = max(0, min(ax, target_w - 1))
            ay = max(0, min(ay, target_h - 1))
            aw = max(1, min(aw, target_w - ax))
            ah = max(1, min(ah, target_h - ay))

            current_gray_full = cv2.cvtColor(processed_frame, cv2.COLOR_BGR2GRAY)
<<<<<<< HEAD
            processed_frame_area = processed_frame[ay:ay+ah, ax:ax+aw].copy()
            current_gray = current_gray_full[ay:ay+ah, ax:ax+aw].copy()
=======
            # For detection, crop to area
            processed_frame_area = processed_frame[ay:ay + ah, ax:ax + aw].copy()
            current_gray = current_gray_full[ay:ay + ah, ax:ax + aw].copy()
>>>>>>> 1e4ba085
        else:
            processed_frame = self.preprocess_frame(processed_input)
            current_gray = cv2.cvtColor(processed_frame, cv2.COLOR_BGR2GRAY)
            processed_frame_area = processed_frame
            ax, ay = 0, 0
            aw, ah = processed_frame.shape[1], processed_frame.shape[0]
        action_log_list = []
        active_blocks = getattr(self, 'oscillation_active_block_positions', set())
        is_camera_motion = getattr(self, 'is_camera_motion', False)
        block_motions = getattr(self, 'block_motions', [])

        # Compute dynamic grid based on current analysis image size (used in vis and scoring)
        img_h, img_w = current_gray.shape[:2]
        grid_size = max(1, int(self.oscillation_grid_size))
        local_block_size = max(8, min(img_h // grid_size, img_w // grid_size))
        if local_block_size <= 0:
            local_block_size = 8
        num_rows = max(1, img_h // local_block_size)
        num_cols = max(1, img_w // local_block_size)
        min_cell_activation_pixels = (local_block_size * local_block_size) * 0.05

        # --- Visualization for grid and motion detection ---
        if use_oscillation_area and self.oscillation_grid_blocks:
            active_block_positions = set(active_blocks)
            max_blocks_w = getattr(self, 'oscillation_max_blocks_w', 0)
            if max_blocks_w <= 0:
                num_blocks = len(self.oscillation_grid_blocks)
                max_blocks_w = int(num_blocks ** 0.5) if num_blocks > 0 else 1
            for i, (x1, y1, w, h) in enumerate(self.oscillation_grid_blocks):
                color = (100, 100, 100)
                block_r = i // max_blocks_w
                block_c = i % max_blocks_w
                if is_camera_motion:
                    color = (0, 165, 255)
                elif (block_r, block_c) in active_block_positions:
                    color = (0, 255, 0)
                # Draw grid block relative to full frame
                # cv2.rectangle(processed_frame, (x1 + ax, y1 + ay), (x1 + ax + w, y1 + ay + h), color, 1)
        else:
            active_block_positions = set(active_blocks)
            for motion in block_motions:
                r, c = motion['pos']
                x1, y1 = c * local_block_size, r * local_block_size
                x2, y2 = x1 + local_block_size, y1 + local_block_size
                color = (100, 100, 100)
                if is_camera_motion:
                    color = (0, 165, 255)
                elif (r, c) in active_block_positions:
                    color = (0, 255, 0)
                cv2.rectangle(processed_frame, (x1, y1), (x2, y2), color, 1)

        # --- Detection logic: operate only on area ---
        if self.prev_gray_oscillation is None or self.prev_gray_oscillation.shape != current_gray.shape:
            self.prev_gray_oscillation = current_gray.copy()
            return processed_frame, None

        if not self.flow_dense:
            self.logger.warning("Dense optical flow not available for oscillation detection.")
            return processed_frame, None

        # --- Step 1: Calculate Global Optical Flow & Global Motion Vector ---
        flow = self.flow_dense.calc(self.prev_gray_oscillation, current_gray, None)
        if flow is None:
            self.prev_gray_oscillation = current_gray.copy()
            return processed_frame, None

        # Calculate Global Motion to cancel out camera pans/shakes
        global_dx = np.median(flow[..., 0])
        global_dy = np.median(flow[..., 1])

        # --- Step 2: Identify Active Cells & Apply VR Focus ---
        min_motion_threshold = 15
<<<<<<< HEAD
=======
        min_cell_activation_pixels = (self.oscillation_block_size ** 2) * 0.05

>>>>>>> 1e4ba085
        frame_diff = cv2.absdiff(current_gray, self.prev_gray_oscillation)
        _, motion_mask = cv2.threshold(frame_diff, min_motion_threshold, 255, cv2.THRESH_BINARY)

        # Grid variables already computed above

        # Check if the video is VR to apply the focus rule
        is_vr = self._is_vr_video()
        vr_central_third_start = num_cols // 3
        vr_central_third_end = 2 * num_cols // 3

        newly_active_cells = set()
        for r in range(num_rows):
            for c in range(num_cols):
                # If VR, skip cells outside the central third
                if is_vr and (c < vr_central_third_start or c > vr_central_third_end):
                    continue

<<<<<<< HEAD
                y_start, x_start = r * local_block_size, c * local_block_size
                mask_roi = motion_mask[y_start:y_start + local_block_size, x_start:x_start + local_block_size]
                if mask_roi.size == 0:
                    continue
=======
                y_start, x_start = r * self.oscillation_block_size, c * self.oscillation_block_size
                mask_roi = motion_mask[y_start:y_start + self.oscillation_block_size,
                           x_start:x_start + self.oscillation_block_size]
>>>>>>> 1e4ba085
                if cv2.countNonZero(mask_roi) > min_cell_activation_pixels:
                    newly_active_cells.add((r, c))

        # Update persistence counters
        # Add newly active cells or reset their timers
        for cell_pos in newly_active_cells:
            self.oscillation_cell_persistence[cell_pos] = self.OSCILLATION_PERSISTENCE_FRAMES

        expired_cells = [pos for pos, timer in self.oscillation_cell_persistence.items() if timer <= 1]
        for cell_pos in expired_cells:
            del self.oscillation_cell_persistence[cell_pos]

        for cell_pos in self.oscillation_cell_persistence:
            self.oscillation_cell_persistence[cell_pos] -= 1

        persistent_active_cells = list(self.oscillation_cell_persistence.keys())

        # --- Step 3: Analyze Localized Motion in Active Cells ---
        block_motions = []
        max_magnitude = 0.0
        for r, c in persistent_active_cells:
            y_start = r * local_block_size
            x_start = c * local_block_size

            # Sample the pre-computed flow field for this cell's ROI
<<<<<<< HEAD
            flow_patch = flow[y_start:y_start + local_block_size, x_start:x_start + local_block_size]
=======
            flow_patch = flow[y_start:y_start + self.oscillation_block_size,
                         x_start:x_start + self.oscillation_block_size]
>>>>>>> 1e4ba085

            if flow_patch.size > 0:
                # Subtract global motion to get true local motion
                local_dx = np.median(flow_patch[..., 0]) - global_dx
                local_dy = np.median(flow_patch[..., 1]) - global_dy

                mag = np.sqrt(local_dx ** 2 + local_dy ** 2)
                block_motions.append({'dx': local_dx, 'dy': local_dy, 'mag': mag, 'pos': (r, c)})
                if (r, c) not in self.oscillation_history:
                    self.oscillation_history[(r, c)] = deque(maxlen=self.oscillation_history_max_len)
                self.oscillation_history[(r, c)].append({'dx': local_dx, 'dy': local_dy, 'mag': mag})

        # --- Step 4 & 5 Combined: Adaptive Motion Calculation ---
        final_dy, final_dx = 0.0, 0.0
        active_blocks = []

        if block_motions:
            candidate_blocks = []
            for motion in block_motions:
                history = self.oscillation_history.get(motion['pos'])
                # Only consider blocks with some history and current motion
                if history and len(history) > 10 and motion['mag'] > 0.2:

                    # 1. Get stats from history
                    recent_dy = [h['dy'] for h in history]
                    mean_mag = np.mean([h['mag'] for h in history])

                    # 2. Calculate a "frequency score" (higher is better)
                    # This proxy for frequency counts direction changes
                    zero_crossings = np.sum(np.diff(np.sign(recent_dy)) != 0)
                    frequency_score = (zero_crossings / len(recent_dy)) * 10.0

                    # 3. Calculate "variance score" (higher is better)
                    # A high standard deviation means the motion isn't linear
                    variance_score = np.std(recent_dy)

                    # 4. Combine into a final oscillation score
                    # This rewards blocks that are strong, frequent, and non-linear
                    oscillation_score = mean_mag * (1 + frequency_score) * (1 + variance_score)

                    if oscillation_score > 0.5:  # Filter out low-scoring blocks
                        candidate_blocks.append({**motion, 'score': oscillation_score})

            if candidate_blocks:
                max_score = max(b['score'] for b in candidate_blocks)
                # Take any block that has at least 40% of the max score.
                active_blocks = [b for b in candidate_blocks if b['score'] >= max_score * 0.4]

        # --- ADAPTIVE LOGIC PATH ---

        # Knob 3: The number of active cells at or below which we use the "Follow the Leader" logic.
        SPARSITY_THRESHOLD = 2

        if 0 < len(active_blocks) <= SPARSITY_THRESHOLD:
            # --- Sparse Motion Path ("Follow the Leader") ---
            # Ideal for localized action like handjobs/blowjobs.
            # Find the single block with the highest raw motion magnitude (most energy).
            if hasattr(self, 'logger'): self.logger.debug(f"Sparse motion detected ({len(active_blocks)} blocks). Following the leader.")

            leader_block = max(active_blocks, key=lambda b: b['mag'])
            final_dy = leader_block['dy']
            final_dx = leader_block['dx']

        elif len(active_blocks) > SPARSITY_THRESHOLD:
            # --- Dense Motion Path (Weighted Average) ---
            # Ideal for full-body motion. Uses the original democratic logic.
            if hasattr(self, 'logger'): self.logger.debug(f"Dense motion detected ({len(active_blocks)} blocks). Using weighted average.")

            total_weight = sum(b['score'] for b in active_blocks)
            if total_weight > 0:
                # Calculate the weighted average velocity for this frame
                final_dy = sum(b['dy'] * b['score'] for b in active_blocks) / total_weight
                final_dx = sum(b['dx'] * b['score'] for b in active_blocks) / total_weight

        # If no blocks are active, final_dy and final_dx remain 0.0, and the position holds.

        # --- The downstream dynamic scaling and integration logic remains the same ---
        # It now operates on the intelligently selected final_dy and final_dx.
        if abs(final_dy) > 0.01 or abs(final_dx) > 0.01:
            base_sensitivity_scaler = 2.5  # 1.5
            intensity_exponent = 0.7

            dynamic_scaler_y = base_sensitivity_scaler * (abs(final_dy) ** intensity_exponent) if abs(final_dy) > 0.1 else base_sensitivity_scaler
            dynamic_scaler_x = base_sensitivity_scaler * (abs(final_dx) ** intensity_exponent) if abs(final_dx) > 0.1 else base_sensitivity_scaler

            primary_pos_change = -final_dy * dynamic_scaler_y
            secondary_pos_change = final_dx * dynamic_scaler_x

            new_primary_pos = self.oscillation_last_known_pos + primary_pos_change
            new_secondary_pos = self.oscillation_last_known_secondary_pos + secondary_pos_change

            alpha = self.oscillation_ema_alpha
            self.oscillation_last_known_pos = (self.oscillation_last_known_pos * (1 - alpha)) + (new_primary_pos * alpha)
            self.oscillation_last_known_secondary_pos = (self.oscillation_last_known_secondary_pos * (1 - alpha)) + (new_secondary_pos * alpha)

            self.oscillation_last_known_pos = np.clip(self.oscillation_last_known_pos, 0, 100)
            self.oscillation_last_known_secondary_pos = np.clip(self.oscillation_last_known_secondary_pos, 0, 100)

        # If active_blocks is empty, no code runs here.
        # self.oscillation_last_known_pos simply retains its value from the previous frame.
        # This correctly HOLDS the position when motion stops.

        # The final funscript position is now based on the smoothed value
        self.oscillation_funscript_pos = int(round(self.oscillation_last_known_pos))
        self.oscillation_funscript_secondary_pos = int(round(self.oscillation_last_known_secondary_pos))

        # Step 6: Action Logging
        if self.tracking_active:
            # This block now correctly saves the generated signal
            current_tracking_axis_mode = self.app.tracking_axis_mode
            current_single_axis_output = self.app.single_axis_output_target
            primary_to_write, secondary_to_write = None, None

            if current_tracking_axis_mode == "both":
                primary_to_write, secondary_to_write = self.oscillation_funscript_pos, self.oscillation_funscript_secondary_pos
            elif current_tracking_axis_mode == "vertical":
                if current_single_axis_output == "primary":
                    primary_to_write = self.oscillation_funscript_pos
                else:
                    secondary_to_write = self.oscillation_funscript_pos
            elif current_tracking_axis_mode == "horizontal":
                if current_single_axis_output == "primary":
                    primary_to_write = self.oscillation_funscript_secondary_pos
                else:
                    secondary_to_write = self.oscillation_funscript_secondary_pos

            self.funscript.add_action(timestamp_ms=frame_time_ms, primary_pos=primary_to_write,
                                      secondary_pos=secondary_to_write)
            action_log_list.append({"at": frame_time_ms, "pos": primary_to_write, "secondary_pos": secondary_to_write})

        # Step 7: Visualization
        active_block_positions = {b['pos'] for b in active_blocks}
<<<<<<< HEAD
        for r,c in self.oscillation_cell_persistence.keys():
            x1, y1 = c * local_block_size + ax, r * local_block_size + ay
            color = (0, 255, 0) if (r, c) in active_block_positions else (180, 100, 100)
            cv2.rectangle(processed_frame, (x1, y1), (x1 + local_block_size, y1 + local_block_size), color, 1)
=======
        for r, c in self.oscillation_cell_persistence.keys():
            x1, y1 = c * self.oscillation_block_size + ax, r * self.oscillation_block_size + ay
            color = (0, 255, 0) if (r, c) in active_block_positions else (180, 100, 100)
            cv2.rectangle(processed_frame, (x1, y1),
                          (x1 + self.oscillation_block_size, y1 + self.oscillation_block_size), color, 1)
>>>>>>> 1e4ba085

        self.prev_gray_oscillation = current_gray.copy()
        return processed_frame, action_log_list if action_log_list else None

    def cleanup(self):
        """Explicit cleanup method for resource management."""
        try:
            # Clean up ModelPool if it exists
<<<<<<< HEAD
            # ModelPool removed
            
=======
            if hasattr(self, 'model_pool') and self.model_pool is not None:
                self.model_pool.cleanup()
                self.logger.debug("ROITracker: ModelPool cleaned up")

>>>>>>> 1e4ba085
            # Clear OpenCV objects that might hold memory
            self.prev_gray_main_roi = None
            self.prev_gray_user_roi_patch = None
            self.prev_gray_oscillation_area_patch = None
            self.prev_gray_oscillation = None

            # Clear optical flow objects
            self.flow_dense = None
            self.flow_sparse_features = None

            # Clear large data structures
            self.oscillation_cell_persistence.clear()
            self.oscillation_active_block_positions.clear()

            self.logger.debug("ROITracker: Resources cleaned up")

        except Exception as e:
            self.logger.warning(f"ROITracker cleanup error: {e}")

    def __del__(self):
        """Destructor to ensure resource cleanup."""
        try:
            self.cleanup()
        except Exception:
            pass  # Avoid errors during destruction<|MERGE_RESOLUTION|>--- conflicted
+++ resolved
@@ -77,16 +77,10 @@
         self.det_model_path = tracker_model_path
         self.pose_model_path = pose_model_path
 
-<<<<<<< HEAD
         # Direct YOLO usage with simple caching
         self._cached_detection_model: Optional[YOLO] = None
         self._cached_model_path: Optional[str] = None
-=======
-        # Initialize ModelPool for efficient memory management
-        self.model_pool = ModelPool(max_gpu_memory_ratio=0.8, logger=self.logger)
-
-        # Legacy model holders (kept for compatibility but will be None)
->>>>>>> 1e4ba085
+
         self.yolo: Optional[YOLO] = None
         self.yolo_pose: Optional[YOLO] = None
         self.classes = []
@@ -209,17 +203,12 @@
         self.oscillation_history_max_len: int = 60
 
         # --- Oscillation sensitivity control ---
-<<<<<<< HEAD
         self.oscillation_sensitivity: float = self.app.app_settings.get("oscillation_detector_sensitivity", 1.0) if self.app else 1.0
         # --- YOLO+Oscillation combined pipeline state ---
         self.yolo_oscillation_active: bool = False
         self.yolo_oscillation_target_class: str = self.app.app_settings.get("yolo_oscillation_target_class", "penis") if self.app else "penis"
         self.yolo_oscillation_conf_threshold: float = self.app.app_settings.get("yolo_oscillation_conf_threshold", 0.4) if self.app else 0.4
         self.yolo_oscillation_min_box: int = 64
-=======
-        self.oscillation_sensitivity: float = self.app.app_settings.get("oscillation_detector_sensitivity",
-                                                                        1.0) if self.app else 1.0
->>>>>>> 1e4ba085
 
         self.last_frame_time_sec_fps: Optional[float] = None
         self.current_fps: float = 0.0
@@ -769,7 +758,6 @@
 
         # Direct YOLO model caching
         try:
-<<<<<<< HEAD
             if self._cached_detection_model is None or self._cached_model_path != self.det_model_path:
                 self.logger.info(f"Loading {self.det_model_path} for detection...")
                 self._cached_detection_model = YOLO(self.det_model_path)
@@ -816,27 +804,6 @@
                         "class_name": class_name,
                         "confidence": conf
                     })
-=======
-            with self.model_pool.get_model(self.det_model_path, 'detect') as model:
-                results = model(frame, device=constants.DEVICE, verbose=False, conf=self.confidence_threshold)
-
-                for result in results:
-                    for box in result.boxes:
-                        conf = float(box.conf[0])
-                        class_id = int(box.cls[0])
-                        class_name = self.classes[class_id] if class_id < len(self.classes) else f"class_{class_id}"
-
-                        if class_name in discarded_classes_runtime:
-                            continue
-
-                        x1, y1, x2, y2 = map(int, box.xyxy[0].tolist())
-                        detections.append({
-                            "box": (x1, y1, x2 - x1, y2 - y1),
-                            "class_id": class_id,
-                            "class_name": class_name,
-                            "confidence": conf
-                        })
->>>>>>> 1e4ba085
         except Exception as e:
             self.logger.error(f"Object detection failed: {e}")
 
@@ -1405,25 +1372,7 @@
         if self.app and self.tracking_active and \
                 (min_write_frame_id is None or (frame_index is not None and frame_index >= min_write_frame_id)):
 
-<<<<<<< HEAD
             # Determine which axis we will write for this frame
-=======
-            # --- Automatic Lag Compensation ---
-            # Calculate the inherent delay from the smoothing window. A window of size N has a lag of (N-1)/2 frames.
-            # A window size of 1 means no smoothing and no delay.
-            automatic_smoothing_delay_frames = (
-                                                           self.flow_history_window_smooth - 1) / 2.0 if self.flow_history_window_smooth > 1 else 0.0
-
-            # Combine the automatic compensation with the user's manual delay setting.
-            total_delay_frames = self.output_delay_frames + automatic_smoothing_delay_frames
-
-            # Convert the total frame delay to milliseconds.
-            delay_ms = (
-                                   total_delay_frames / self.current_video_fps_for_delay) * 1000.0 if self.current_video_fps_for_delay > 0 else 0.0
-
-            # Adjust the timestamp to compensate for the total delay.
-            adjusted_frame_time_ms = frame_time_ms - delay_ms
->>>>>>> 1e4ba085
             current_tracking_axis_mode = self.app.tracking_axis_mode
             current_single_axis_output = self.app.single_axis_output_target
             primary_to_write, secondary_to_write = None, None
@@ -1555,7 +1504,7 @@
             self.oscillation_history.clear()
             self.prev_gray_oscillation = None
             self.oscillation_funscript_pos = 50
-<<<<<<< HEAD
+
             self.logger.info(f"Oscillation detector started. History size set to {self.oscillation_history_max_len} frames.")
         elif self.tracking_mode == "YOLO_OSCILLATION":
             self.update_oscillation_grid_size()
@@ -1576,10 +1525,6 @@
                     self.app.funscript_processor._ensure_undo_managers_linked()
             except Exception:
                 pass
-=======
-            self.logger.info(
-                f"Oscillation detector started. History size set to {self.oscillation_history_max_len} frames.")
->>>>>>> 1e4ba085
 
         self.internal_frame_counter = 0  # Reset for both live and S3 context if S3 reuses this
         self.flow_min_primary_adaptive, self.flow_max_primary_adaptive = -1.0, 1.0
@@ -1810,14 +1755,9 @@
             ah = max(1, min(ah, target_h - ay))
 
             current_gray_full = cv2.cvtColor(processed_frame, cv2.COLOR_BGR2GRAY)
-<<<<<<< HEAD
             processed_frame_area = processed_frame[ay:ay+ah, ax:ax+aw].copy()
             current_gray = current_gray_full[ay:ay+ah, ax:ax+aw].copy()
-=======
-            # For detection, crop to area
-            processed_frame_area = processed_frame[ay:ay + ah, ax:ax + aw].copy()
-            current_gray = current_gray_full[ay:ay + ah, ax:ax + aw].copy()
->>>>>>> 1e4ba085
+
         else:
             processed_frame = self.preprocess_frame(processed_input)
             current_gray = cv2.cvtColor(processed_frame, cv2.COLOR_BGR2GRAY)
@@ -1890,11 +1830,6 @@
 
         # --- Step 2: Identify Active Cells & Apply VR Focus ---
         min_motion_threshold = 15
-<<<<<<< HEAD
-=======
-        min_cell_activation_pixels = (self.oscillation_block_size ** 2) * 0.05
-
->>>>>>> 1e4ba085
         frame_diff = cv2.absdiff(current_gray, self.prev_gray_oscillation)
         _, motion_mask = cv2.threshold(frame_diff, min_motion_threshold, 255, cv2.THRESH_BINARY)
 
@@ -1912,16 +1847,10 @@
                 if is_vr and (c < vr_central_third_start or c > vr_central_third_end):
                     continue
 
-<<<<<<< HEAD
                 y_start, x_start = r * local_block_size, c * local_block_size
                 mask_roi = motion_mask[y_start:y_start + local_block_size, x_start:x_start + local_block_size]
                 if mask_roi.size == 0:
                     continue
-=======
-                y_start, x_start = r * self.oscillation_block_size, c * self.oscillation_block_size
-                mask_roi = motion_mask[y_start:y_start + self.oscillation_block_size,
-                           x_start:x_start + self.oscillation_block_size]
->>>>>>> 1e4ba085
                 if cv2.countNonZero(mask_roi) > min_cell_activation_pixels:
                     newly_active_cells.add((r, c))
 
@@ -1947,12 +1876,7 @@
             x_start = c * local_block_size
 
             # Sample the pre-computed flow field for this cell's ROI
-<<<<<<< HEAD
             flow_patch = flow[y_start:y_start + local_block_size, x_start:x_start + local_block_size]
-=======
-            flow_patch = flow[y_start:y_start + self.oscillation_block_size,
-                         x_start:x_start + self.oscillation_block_size]
->>>>>>> 1e4ba085
 
             if flow_patch.size > 0:
                 # Subtract global motion to get true local motion
@@ -2085,18 +2009,10 @@
 
         # Step 7: Visualization
         active_block_positions = {b['pos'] for b in active_blocks}
-<<<<<<< HEAD
         for r,c in self.oscillation_cell_persistence.keys():
             x1, y1 = c * local_block_size + ax, r * local_block_size + ay
             color = (0, 255, 0) if (r, c) in active_block_positions else (180, 100, 100)
             cv2.rectangle(processed_frame, (x1, y1), (x1 + local_block_size, y1 + local_block_size), color, 1)
-=======
-        for r, c in self.oscillation_cell_persistence.keys():
-            x1, y1 = c * self.oscillation_block_size + ax, r * self.oscillation_block_size + ay
-            color = (0, 255, 0) if (r, c) in active_block_positions else (180, 100, 100)
-            cv2.rectangle(processed_frame, (x1, y1),
-                          (x1 + self.oscillation_block_size, y1 + self.oscillation_block_size), color, 1)
->>>>>>> 1e4ba085
 
         self.prev_gray_oscillation = current_gray.copy()
         return processed_frame, action_log_list if action_log_list else None
@@ -2104,16 +2020,6 @@
     def cleanup(self):
         """Explicit cleanup method for resource management."""
         try:
-            # Clean up ModelPool if it exists
-<<<<<<< HEAD
-            # ModelPool removed
-            
-=======
-            if hasattr(self, 'model_pool') and self.model_pool is not None:
-                self.model_pool.cleanup()
-                self.logger.debug("ROITracker: ModelPool cleaned up")
-
->>>>>>> 1e4ba085
             # Clear OpenCV objects that might hold memory
             self.prev_gray_main_roi = None
             self.prev_gray_user_roi_patch = None
