import os
import threading
import math
import time
from queue import Queue
from typing import Optional, List, Dict, Any, Tuple, Union
import msgpack
import numpy as np
from bisect import bisect_left, bisect_right
import multiprocessing
import gc

from application.utils.checkpoint_manager import (
    CheckpointManager, ProcessingStage, CheckpointData,
    get_checkpoint_manager, initialize_checkpoint_manager
)

import detection.cd.stage_1_cd as stage1_module
import detection.cd.stage_2_cd as stage2_module
#import detection.stage_2_orchestrator as stage2_module
import detection.cd.stage_3_of_processor as stage3_module
<<<<<<< HEAD
try:
    import detection.cd.stage_3_mixed_processor as stage3_mixed_module
except Exception:
    stage3_mixed_module = None
=======
import detection.cd.stage_3_mixed_processor as stage3_mixed_module
>>>>>>> 93371089

from config import constants
from config.constants import TrackerMode
from application.utils.stage_output_validator import can_skip_stage2_for_stage3
from application.utils import VideoSegment


class AppStageProcessor:
    def __init__(self, app_logic_instance):
        self.app = app_logic_instance
        self.logger = self.app.logger
        self.app_settings = self.app.app_settings

        # --- Threading Configuration ---
        self.update_settings_from_app()

        self.stage_completion_event: Optional[threading.Event] = None
        
        # --- Checkpoint Management ---
        self.checkpoint_manager = get_checkpoint_manager()
        self.current_checkpoint_id: Optional[str] = None
        self.resume_data: Optional[CheckpointData] = None

        # --- Analysis State ---
        self.full_analysis_active: bool = False
        self.current_analysis_stage: int = 0
        self.stage_thread: Optional[threading.Thread] = None
        self.stop_stage_event = multiprocessing.Event()
        self.gui_event_queue = Queue()

        # --- Status and Progress Tracking ---
        self.reset_stage_status(stages=("stage1", "stage2", "stage3"))



        # --- Rerun Flags ---
        self.force_rerun_stage1: bool = False
        self.force_rerun_stage2_segmentation: bool = False

        # --- Stage 2 Overlay Data ---
        self.stage2_overlay_data: Optional[List[Dict]] = None
        self.stage2_overlay_data_map: Optional[Dict[int, Dict]] = None

        # --- Fallback Constants ---
        self.S2_TOTAL_MAIN_STEPS_FALLBACK = getattr(stage2_module, 'ATR_PASS_COUNT', 6)

        self.refinement_analysis_active: bool = False
        self.refinement_thread: Optional[threading.Thread] = None

        self.frame_range_override: Optional[Tuple[int, int]] = None
        self.last_analysis_result: Optional[Dict] = None

        self.on_stage1_progress = self._stage1_progress_callback
        self.on_stage2_progress = self._stage2_progress_callback
        self.on_stage3_progress = self._stage3_progress_callback
    
    def check_resumable_tasks(self) -> List[Tuple[str, CheckpointData]]:
        """Check for tasks that can be resumed from checkpoints."""
        return self.checkpoint_manager.get_resumable_tasks()
    
    def can_resume_video(self, video_path: str) -> Optional[CheckpointData]:
        """Check if a specific video has resumable progress."""
        return self.checkpoint_manager.find_latest_checkpoint(video_path)
    
    def start_resume_from_checkpoint(self, checkpoint_data: CheckpointData) -> bool:
        """Resume processing from a checkpoint."""
        try:
            if self.full_analysis_active:
                self.logger.warning("Cannot resume: Analysis already running.", extra={'status_message': True})
                return False
                
            if not os.path.exists(checkpoint_data.video_path):
                self.logger.error(f"Cannot resume: Video file not found: {checkpoint_data.video_path}", 
                                extra={'status_message': True})
                return False
            
            self.resume_data = checkpoint_data
            self.logger.info(f"Resuming {checkpoint_data.processing_stage.value} from {checkpoint_data.progress_percentage:.1f}%", 
                           extra={'status_message': True})
            
            # Load the video first
            if self.app.file_manager.video_path != checkpoint_data.video_path:
                # Would need to trigger video loading through the app
                # For now, assume video is already loaded
                pass
            
            # Resume based on the stage
            if checkpoint_data.processing_stage == ProcessingStage.STAGE_1_OBJECT_DETECTION:
                return self._resume_stage1(checkpoint_data)
            elif checkpoint_data.processing_stage == ProcessingStage.STAGE_2_OPTICAL_FLOW:
                return self._resume_stage2(checkpoint_data)
            elif checkpoint_data.processing_stage == ProcessingStage.STAGE_3_FUNSCRIPT_GENERATION:
                return self._resume_stage3(checkpoint_data)
            else:
                self.logger.error(f"Cannot resume: Unknown stage {checkpoint_data.processing_stage}")
                return False
                
        except Exception as e:
            self.logger.error(f"Failed to resume from checkpoint: {e}", exc_info=True)
            return False
    
    def _resume_stage1(self, checkpoint_data: CheckpointData) -> bool:
        """Resume Stage 1 processing from checkpoint."""
        # For Stage 1, we typically need to restart as it's difficult to resume YOLO processing
        # But we can use the checkpoint to restore settings and show progress
        settings = checkpoint_data.processing_settings
        self.logger.info("Stage 1 resume: Restarting with original settings")
        
        # Restore settings and start fresh
        processing_mode = TrackerMode(settings.get('processing_mode', 'OFFLINE_3_STAGE'))
        return self._start_full_analysis_with_settings(processing_mode, settings)
    
    def _resume_stage2(self, checkpoint_data: CheckpointData) -> bool:
        """Resume Stage 2 processing from checkpoint."""
        # Stage 2 can potentially resume from intermediate data
        settings = checkpoint_data.processing_settings
        stage_data = checkpoint_data.stage_data
        
        self.logger.info(f"Stage 2 resume: Continuing from {checkpoint_data.progress_percentage:.1f}%")
        processing_mode = TrackerMode(settings.get('processing_mode', 'OFFLINE_3_STAGE'))
        return self._start_full_analysis_with_settings(processing_mode, settings)
    
    def _resume_stage3(self, checkpoint_data: CheckpointData) -> bool:
        """Resume Stage 3 processing from checkpoint."""
        # Stage 3 can resume from segment data
        settings = checkpoint_data.processing_settings
        stage_data = checkpoint_data.stage_data
        
        self.logger.info(f"Stage 3 resume: Continuing from segment {stage_data.get('current_segment', 0)}")
        processing_mode = TrackerMode(settings.get('processing_mode', 'OFFLINE_3_STAGE'))
        return self._start_full_analysis_with_settings(processing_mode, settings)
    
    def _start_full_analysis_with_settings(self, processing_mode: "TrackerMode", settings: Dict[str, Any]) -> bool:
        """Start full analysis with restored settings from checkpoint."""
        try:
            # Restore settings
            override_producers = settings.get('num_producers_override')
            override_consumers = settings.get('num_consumers_override')
            frame_range_override = settings.get('frame_range_override')
            
            # Start the analysis
            self.start_full_analysis(
                processing_mode=processing_mode,
                override_producers=override_producers,
                override_consumers=override_consumers,
                frame_range_override=frame_range_override,
                is_autotune_run=settings.get('is_autotune_run', False)
            )
            return True
            
        except Exception as e:
            self.logger.error(f"Failed to start analysis with restored settings: {e}")
            return False
    
    def delete_checkpoint_for_video(self, video_path: str) -> bool:
        """Delete all checkpoints for a specific video."""
        try:
            count = self.checkpoint_manager.delete_video_checkpoints(video_path)
            if count > 0:
                self.logger.info(f"Deleted {count} checkpoints for video", extra={'status_message': True})
            return count > 0
        except Exception as e:
            self.logger.error(f"Failed to delete checkpoints: {e}")
            return False
    
    def _create_checkpoint_if_needed(self, stage: ProcessingStage, frame_index: int, 
                                   total_frames: int, stage_data: Dict[str, Any]) -> None:
        """Create a checkpoint if enough time has passed."""
        if not self.app.file_manager.video_path:
            return
            
        if not self.checkpoint_manager.should_create_checkpoint(self.app.file_manager.video_path):
            return
        
        try:
            progress_percentage = (frame_index / total_frames * 100) if total_frames > 0 else 0
            
            processing_settings = {
                'processing_mode': getattr(self, 'processing_mode_for_thread', TrackerMode.OFFLINE_3_STAGE).value,
                'num_producers_override': getattr(self, 'override_producers', None),
                'num_consumers_override': getattr(self, 'override_consumers', None),
                'frame_range_override': getattr(self, 'frame_range_override', None),
                'is_autotune_run': getattr(self, 'is_autotune_run_for_thread', False),
                'yolo_det_model_path': self.app.yolo_det_model_path,
                'yolo_pose_model_path': self.app.yolo_pose_model_path,
                'confidence_threshold': self.app.tracker.confidence_threshold if self.app.tracker else 0.4,
                'yolo_input_size': self.app.yolo_input_size
            }
            
            checkpoint_id = self.checkpoint_manager.create_checkpoint(
                video_path=self.app.file_manager.video_path,
                stage=stage,
                progress_percentage=progress_percentage,
                frame_index=frame_index,
                total_frames=total_frames,
                stage_data=stage_data,
                processing_settings=processing_settings
            )
            
            if checkpoint_id:
                self.current_checkpoint_id = checkpoint_id
                
        except Exception as e:
            self.logger.error(f"Failed to create checkpoint: {e}")
    
    def _cleanup_checkpoints_on_completion(self):
        """Clean up checkpoints when processing completes successfully."""
        if self.app.file_manager.video_path:
            try:
                # Keep the final checkpoint but remove intermediate ones
                self.checkpoint_manager.delete_video_checkpoints(self.app.file_manager.video_path)
                self.current_checkpoint_id = None
            except Exception as e:
                self.logger.error(f"Failed to cleanup checkpoints: {e}")

    def start_interactive_refinement_analysis(self, chapter, track_id):
        if self.full_analysis_active or self.refinement_analysis_active:
            self.logger.warning("Another analysis is already running.", extra={'status_message': True})
            return
        # Check for the correct data map that is always available after Stage 2.
        if not self.stage2_overlay_data_map:
            self.logger.error("Cannot start refinement: Stage 2 overlay data map is not available.",
                              extra={'status_message': True})
            return

        self.refinement_analysis_active = True
        self.stop_stage_event.clear()

        self.refinement_thread = threading.Thread(
            target=self._run_interactive_refinement_thread,
            args=(chapter, track_id),
            daemon=True
        )
        self.refinement_thread.start()

    def _run_interactive_refinement_thread(self, chapter, track_id):
        try:
            # 1. PRE-SCAN: Use the corrected data source.
            track_id_positions = {}
            for frame_id in range(chapter.start_frame_id, chapter.end_frame_id + 1):
                # Read from stage2_overlay_data_map.
                frame_data = self.stage2_overlay_data_map.get(frame_id)
                if not frame_data: continue
                # The data is now a dictionary, not a FrameObject.
                for box_dict in frame_data.get("yolo_boxes", []):
                    if box_dict.get("track_id") == track_id:
                        track_id_positions[frame_id] = box_dict
                        break

            if not track_id_positions:
                self.logger.warning(f"Track ID {track_id} not found in chapter. Aborting refinement.")
                return

            # 2. BUILD REFINED TRACK (with interpolation).
            refined_track = {}
            sorted_known_frames = sorted(track_id_positions.keys())

            for frame_id in range(chapter.start_frame_id, chapter.end_frame_id + 1):
                if frame_id in track_id_positions:
                    refined_track[frame_id] = track_id_positions[frame_id]
                else:
                    prev_frames = [f for f in sorted_known_frames if f < frame_id]
                    next_frames = [f for f in sorted_known_frames if f > frame_id]
                    prev_known = prev_frames[-1] if prev_frames else None
                    next_known = next_frames[0] if next_frames else None

                    if prev_known and next_known:
                        t = (frame_id - prev_known) / float(next_known - prev_known)
                        prev_box_dict = track_id_positions[prev_known]
                        next_box_dict = track_id_positions[next_known]

                        # Interpolate using numpy arrays for vectorization.
                        interp_bbox = np.array(prev_box_dict['bbox']) + t * (
                                    np.array(next_box_dict['bbox']) - np.array(prev_box_dict['bbox']))

                        # Create a new dictionary for the interpolated box.
                        refined_track[frame_id] = {
                            "bbox": interp_bbox.tolist(),
                            "track_id": track_id,
                            "class_name": prev_box_dict.get('class_name'),
                            "status": "Interpolated"
                        }

            # 3. RE-CALCULATE FUNSCRIPT
            raw_actions = []
            fps = self.app.processor.video_info.get('fps', 30.0)
            if fps > 0:
                for frame_id, box_dict in refined_track.items():
                    if box := box_dict.get('bbox'):
                        distance = 100 - (box[3] / self.app.yolo_input_size) * 100
                        timestamp_ms = int(round((frame_id / fps) * 1000))
                        raw_actions.append({"at": timestamp_ms, "pos": int(np.clip(distance, 0, 100))})

            # --- 4. DYNAMIC AMPLIFICATION (Rolling Window with Percentiles) ---
            if not raw_actions: return

            amplified_actions = []
            window_ms = 4000  # Analyze a 4-second window around each point.

            # Create a sorted list of timestamps for efficient searching
            action_timestamps = [a['at'] for a in raw_actions]

            for i, action in enumerate(raw_actions):
                current_time = action['at']

                # Define the local window for analysis
                start_window_time = current_time - (window_ms / 2)
                end_window_time = current_time + (window_ms / 2)

                # Efficiently find the indices of actions within this time window
                start_idx = bisect_left(action_timestamps, start_window_time)
                end_idx = bisect_right(action_timestamps, end_window_time)

                local_actions = raw_actions[start_idx:end_idx]

                if not local_actions:
                    amplified_actions.append(action)  # Keep original if no neighbors
                    continue

                local_positions = [a['pos'] for a in local_actions]

                # Use percentiles to find the effective min/max, ignoring outliers.
                # This is similar to the robust logic in `scale_points_to_range`.
                effective_min = np.percentile(local_positions, 10)
                effective_max = np.percentile(local_positions, 90)
                effective_range = effective_max - effective_min

                if effective_range < 5:  # If local motion is negligible, don't amplify.
                    new_pos = action['pos']
                else:
                    # Normalize the current point's position within its local effective range
                    normalized_pos = (action['pos'] - effective_min) / effective_range
                    # Clip the value to handle points outside the percentile range (the outliers)
                    clipped_normalized_pos = np.clip(normalized_pos, 0.0, 1.0)
                    # Scale the normalized position to the full 0-100 range
                    new_pos = int(round(clipped_normalized_pos * 100))

                amplified_actions.append({"at": action['at'], "pos": new_pos})

            # 5. SEND AMPLIFIED RESULT TO MAIN THREAD
            if amplified_actions:
                payload = {"chapter": chapter, "new_actions": amplified_actions}
                self.gui_event_queue.put(("refinement_completed", payload, None))


        finally:
            self.refinement_analysis_active = False

    # REFACTORED for maintainability
    # Create as many stages you want without having to make a new function
    # Simply pass in a tuple of the stage name(s) you want to reset. stage
    def reset_stage_status(self, stages=("stage1", "stage2", "stage3")):
        if "stage1" in stages:
            self.stage1_status_text = "Not run."
            self.stage1_progress_value = 0.0
            self.stage1_progress_label = ""
            self.stage1_time_elapsed_str = "00:00:00"
            self.stage1_processing_fps_str = "0 FPS"
            self.stage1_instant_fps_str = "0 FPS"
            self.stage1_eta_str = "N/A"
            self.stage1_frame_queue_size = 0
            self.stage1_result_queue_size = 0
            self.stage1_final_elapsed_time_str = ""
            self.stage1_final_fps_str = ""
            # self.app.file_manager.stage1_output_msgpack_path = None
        if "stage2" in stages:
            self.stage2_status_text = "Not run."
            self.stage2_progress_value = 0.0
            self.stage2_progress_label = ""
            self.stage2_main_progress_value = 0.0
            self.stage2_main_progress_label = ""
            self.stage2_sub_progress_value = 0.0
            self.stage2_sub_progress_label = ""
            self.stage2_sub_time_elapsed_str = ""
            self.stage2_sub_processing_fps_str = ""
            self.stage2_sub_eta_str = ""
            self.stage2_final_elapsed_time_str = ""
        if "stage3" in stages:
            self.stage3_status_text = "Not run."
            self.stage3_current_segment_label = ""
            self.stage3_segment_progress_value = 0.0
            self.stage3_overall_progress_label = ""
            self.stage3_overall_progress_value = 0.0
            self.stage3_time_elapsed_str = "00:00:00"
            self.stage3_processing_fps_str = "0 FPS"
            self.stage3_eta_str = "N/A"
            self.stage3_final_elapsed_time_str = ""
            self.stage3_final_fps_str = ""



    def _stage1_progress_callback(self, current, total, message="Processing...", time_elapsed=0.0, avg_fps=0.0, instant_fps=0.0, eta_seconds=0.0):
        progress = float(current) / total if total > 0 else -1.0
        progress_data = {
            "message": message, "current": current, "total": total,
            "time_elapsed": time_elapsed, "avg_fps": avg_fps, "instant_fps": instant_fps, "eta": eta_seconds
        }
        self.gui_event_queue.put(("stage1_progress_update", progress, progress_data))
        
        # Create checkpoint if needed
        stage_data = {
            "current_frame": current,
            "message": message,
            "avg_fps": avg_fps,
            "time_elapsed": time_elapsed
        }
        self._create_checkpoint_if_needed(ProcessingStage.STAGE_1_OBJECT_DETECTION, current, total, stage_data)

    def _stage2_progress_callback(self, main_info_from_module, sub_info_from_module, force_update=False):
        """A simplified callback to directly pass progress data to the GUI queue."""
        if not self.gui_event_queue:
            return

        # Basic validation
        if not isinstance(main_info_from_module, tuple) or len(main_info_from_module) != 3:
            self.logger.warning(f"Malformed main_info in S2 callback: {main_info_from_module}")
            main_info_from_module = (-1, 0, "Invalid Main Step")

        if not isinstance(sub_info_from_module, (dict, tuple)):
            self.logger.warning(f"Malformed sub_info in S2 callback: {sub_info_from_module}")
            sub_info_from_module = (0, 1, "Invalid Sub Step")

        # Directly put the validated/corrected data onto the queue.
        self.gui_event_queue.put(("stage2_dual_progress", main_info_from_module, sub_info_from_module))
        
        # Create checkpoint if needed (use main progress for frame tracking)
        try:
            main_current, main_total, main_name = main_info_from_module
            if isinstance(sub_info_from_module, dict):
                sub_current = sub_info_from_module.get("current", 0)
                stage_data = {
                    "main_step": main_current,
                    "main_total": main_total,
                    "main_name": main_name,
                    "sub_current": sub_current,
                    "sub_info": sub_info_from_module
                }
            else:
                sub_current, sub_total, sub_name = sub_info_from_module
                stage_data = {
                    "main_step": main_current,
                    "main_total": main_total,
                    "main_name": main_name,
                    "sub_current": sub_current,
                    "sub_total": sub_total,
                    "sub_name": sub_name
                }
            
            # Use a composite frame index for Stage 2
            composite_frame = main_current * 1000 + (sub_current if isinstance(sub_current, int) else 0)
            composite_total = main_total * 1000
            self._create_checkpoint_if_needed(ProcessingStage.STAGE_2_OPTICAL_FLOW, composite_frame, composite_total, stage_data)
            
        except Exception as e:
            # Don't let checkpoint errors interrupt processing
            pass

    def _stage3_progress_callback(self, current_chapter_idx: int, total_chapters: int, chapter_name: str, current_chunk_idx: int, total_chunks: int, total_frames_processed_overall, total_frames_to_process_overall, processing_fps = 0.0, time_elapsed = 0.0, eta_seconds = 0.0):
        # REFACTORED for readability and maintainability
        if total_frames_to_process_overall > 0:
            overall_progress = float(total_frames_processed_overall) / total_frames_to_process_overall
        else:
            overall_progress = 0.0

        progress_data = {
            "current_chapter_idx": current_chapter_idx,
            "total_chapters": total_chapters,
            "chapter_name": chapter_name,
            "current_chunk_idx": current_chunk_idx,
            "total_chunks": total_chunks,
            "overall_progress": overall_progress,
            "total_frames_processed_overall": total_frames_processed_overall,
            "total_frames_to_process_overall": total_frames_to_process_overall,
            "fps": processing_fps,
            "time_elapsed": time_elapsed,
            "eta": eta_seconds
        }
        self.gui_event_queue.put(("stage3_progress_update", progress_data, None))
        
        # Create checkpoint if needed
        stage_data = {
            "current_chapter": current_chapter_idx,
            "total_chapters": total_chapters,
            "chapter_name": chapter_name,
            "current_chunk": current_chunk_idx,
            "total_chunks": total_chunks,
            "processing_fps": processing_fps,
            "time_elapsed": time_elapsed
        }
        self._create_checkpoint_if_needed(ProcessingStage.STAGE_3_FUNSCRIPT_GENERATION, 
                                        total_frames_processed_overall, total_frames_to_process_overall, stage_data)

    def start_full_analysis(self, processing_mode: "TrackerMode",
                            override_producers: Optional[int] = None,
                            override_consumers: Optional[int] = None,
                            completion_event: Optional[threading.Event] = None,
                            frame_range_override: Optional[Tuple[int, int]] = None,
                            is_autotune_run: bool = False):
        fm = self.app.file_manager
        fs_proc = self.app.funscript_processor

        if not fm.video_path:
            self.logger.info("Please load a video first.", extra={'status_message': True})
            return
        if self.full_analysis_active or (self.app.processor and self.app.processor.is_processing):
            self.logger.info("A process is already running.", extra={'status_message': True})
            return
        if not stage1_module or not stage2_module or not stage3_module:
            self.logger.error("Stage 1, Stage 2, or Stage 3 processing module not available.", extra={'status_message': True})
            return
        if not self.app.yolo_det_model_path or not os.path.exists(self.app.yolo_det_model_path):
            self.logger.error(f"Stage 1 Model not found: {self.app.yolo_det_model_path}", extra={'status_message': True})
            return

        self.full_analysis_active = True
        self.current_analysis_stage = 0
        self.stop_stage_event.clear()
        self.stage_completion_event = completion_event
        self.frame_range_override = frame_range_override

        # Store the explicitly passed mode for the thread to use
        self.processing_mode_for_thread = processing_mode

        # Store the flag for the thread to use it
        self.is_autotune_run_for_thread = is_autotune_run

        # Store the overrides to be used by the thread
        self.override_producers = override_producers
        self.override_consumers = override_consumers

        selected_mode = self.app.app_state_ui.selected_tracker_mode
        range_is_active, range_start_frame, range_end_frame = fs_proc.get_effective_scripting_range()

        # --- MODIFIED LOGIC TO CHECK FOR BOTH FILES ---
        full_msgpack_path = fm.get_output_path_for_file(fm.video_path, ".msgpack")
        preprocessed_video_path = fm.get_output_path_for_file(fm.video_path, "_preprocessed.mkv")

        # Stage 1 can be skipped only if BOTH the msgpack and preprocessed video exist and are valid
        msgpack_valid = os.path.exists(full_msgpack_path) and self._validate_preprocessed_artifacts(full_msgpack_path, preprocessed_video_path)
        full_run_artifacts_exist = msgpack_valid and os.path.exists(preprocessed_video_path)

        if self.frame_range_override:
            start_f_name, end_f_name = self.frame_range_override
            range_specific_path = fm.get_output_path_for_file(fm.video_path, f"_range_{start_f_name}-{end_f_name}.msgpack")
            fm.stage1_output_msgpack_path = range_specific_path
            should_run_s1 = True # Always rerun for autotuner
            self.logger.info("Autotuner mode: Forcing Stage 1 run for performance testing.")
        elif range_is_active:
            # Ranged analysis is more complex and usually for specific reprocessing,
            # so we assume it relies on the full preprocessed/msgpack files.
            fm.stage1_output_msgpack_path = full_msgpack_path
            if not full_run_artifacts_exist:
                should_run_s1 = True
                self.logger.info("Ranged analysis requested, but full Stage 1 artifacts are missing. Running Stage 1.")
            else:
                should_run_s1 = self.force_rerun_stage1
                if should_run_s1:
                    self.logger.info("Ranged analysis with force rerun: Running Stage 1.")
                else:
                    self.logger.info("Ranged analysis: Using existing full Stage 1 artifacts.")
        else: # Full analysis
            fm.stage1_output_msgpack_path = full_msgpack_path
            should_run_s1 = self.force_rerun_stage1 or not full_run_artifacts_exist
            if not should_run_s1:
                self.logger.info("All necessary Stage 1 artifacts exist. Skipping Stage 1 run.")
            elif self.force_rerun_stage1:
                self.logger.info("Forcing Stage 1 re-run as requested.")
            else:
                self.logger.info("One or more Stage 1 artifacts missing. Running Stage 1.")


        if not should_run_s1:
            self.stage1_status_text = f"Using existing: {os.path.basename(fm.stage1_output_msgpack_path or '')}"
            self.stage1_progress_value = 1.0
        else:
            self.reset_stage_status(stages=("stage1",)) # Reset all S1 state including final time
            self.stage1_status_text = "Queued..."

        self.reset_stage_status(stages=("stage2", "stage3"))
        self.stage2_status_text = "Queued..."
        if selected_mode in [TrackerMode.OFFLINE_3_STAGE, TrackerMode.OFFLINE_3_STAGE_MIXED]:
            self.stage3_status_text = "Queued..."

        self.logger.info("Starting Full Analysis sequence...", extra={'status_message': True})
        self.stage_thread = threading.Thread(target=self._run_full_analysis_thread_target, daemon=True)
        self.stage_thread.start()
        self.app.energy_saver.reset_activity_timer()

    def _run_full_analysis_thread_target(self):
        fm = self.app.file_manager
        fs_proc = self.app.funscript_processor
        stage1_success = False
        stage2_success = False
        stage3_success = False
        preprocessed_path_for_s3 = None  # Initialize to prevent UnboundLocalError

        # Always use the tracker mode from the UI state, which is the single source of truth.
        selected_mode = self.processing_mode_for_thread
        self.logger.info(f"[Thread] Using processing mode: {selected_mode.name}")

        try:
            # --- Stage 1 ---
            self.current_analysis_stage = 1
            range_is_active, range_start_frame, range_end_frame = fs_proc.get_effective_scripting_range()

            # Use the override if it exists, otherwise determine range normally
            frame_range_for_s1 = self.frame_range_override if self.frame_range_override else \
                ((range_start_frame, range_end_frame) if range_is_active else None)

            target_s1_path = fm.stage1_output_msgpack_path
            preprocessed_video_path = fm.get_output_path_for_file(fm.video_path, "_preprocessed.mkv")


            # Determine if this is an autotuner run
            is_autotune_context = self.frame_range_override is not None

            msgpack_exists = os.path.exists(target_s1_path) if target_s1_path else False
            preprocessed_video_exists = os.path.exists(preprocessed_video_path) if preprocessed_video_path else False

            if self.save_preprocessed_video:
                # If we want a preprocessed video, both must exist to skip Stage 1.
                full_run_artifacts_exist = msgpack_exists and preprocessed_video_exists
            else:
                # If we don't care about a preprocessed video, only the msgpack matters.
                full_run_artifacts_exist = msgpack_exists

            should_skip_stage1 = (not self.force_rerun_stage1 and full_run_artifacts_exist)

            if should_skip_stage1 and not self.frame_range_override:  # Never skip for autotuner
                stage1_success = True
                self.logger.info(f"[Thread] Stage 1 skipped, using existing artifacts.")
                self.gui_event_queue.put(("stage1_completed", "00:00:00 (Cached)", "Cached"))
                # Since we skipped, the preprocessed path is the one that already exists.
                preprocessed_path_for_s3 = preprocessed_video_path if preprocessed_video_exists else None
                
                # IMPORTANT: Load preprocessed video when Stage 1 is skipped too
                if preprocessed_path_for_s3 and os.path.exists(preprocessed_path_for_s3) and getattr(self, 'save_preprocessed_video', False):
                    fm.preprocessed_video_path = preprocessed_path_for_s3
                    
                    # CRITICAL: Update video processor to use preprocessed video for display and processing
                    if self.app.processor:
                        self.app.processor.set_active_video_source(preprocessed_path_for_s3)
                    
                    self.logger.info(f"Stage 1 skipped: Using existing preprocessed video for subsequent stages: {os.path.basename(preprocessed_path_for_s3)}")
                    # Notify GUI that we're working with preprocessed video
                    self.gui_event_queue.put(("preprocessed_video_loaded", {
                        "path": preprocessed_path_for_s3,
                        "message": f"Using cached preprocessed video: {os.path.basename(preprocessed_path_for_s3)}"
                    }, None))
            else:
                stage1_results = self._execute_stage1_logic(
                    frame_range=frame_range_for_s1,
                    output_path=target_s1_path,
                    num_producers_override=getattr(self, 'override_producers', None),
                    num_consumers_override=getattr(self, 'override_consumers', None),
                    is_autotune_run=is_autotune_context
                )
                stage1_success = stage1_results.get("success", False)
                preprocessed_path_for_s3 = stage1_results.get("preprocessed_video_path")

                if stage1_success:
                    max_fps_str = f"{stage1_results.get('max_fps', 0.0):.2f} FPS"
                    # Directly set the final FPS string to avoid the race condition.
                    # The autotuner reads this value immediately after the completion event is set.
                    self.stage1_final_fps_str = max_fps_str
                    self.gui_event_queue.put(("stage1_completed", self.stage1_time_elapsed_str, max_fps_str))
                    
                    # IMPORTANT: Update file manager to use preprocessed video if it was created
                    # This ensures subsequent stages (Stage 2 and 3) process the preprocessed file, not the original
                    if preprocessed_path_for_s3 and os.path.exists(preprocessed_path_for_s3) and getattr(self, 'save_preprocessed_video', False):
                        # Validate the preprocessed video before loading it
                        try:
                            from detection.cd.stage_1_cd import _validate_preprocessed_video_completeness
                            expected_frames = len(fm.stage1_output_msgpack_path) if hasattr(fm, 'stage1_output_msgpack_path') else 0
                            if self.app.processor and self.app.processor.video_info:
                                expected_frames = self.app.processor.video_info.get('frame_count', 0)
                                fps = self.app.processor.video_info.get('fps', 30.0)
                                
                                if _validate_preprocessed_video_completeness(preprocessed_path_for_s3, expected_frames, fps, self.logger):
                                    # Successfully validated - update file manager to use preprocessed video
                                    fm.preprocessed_video_path = preprocessed_path_for_s3
                                    
                                    # CRITICAL: Update video processor to use preprocessed video for display and processing
                                    if self.app.processor:
                                        self.app.processor.set_active_video_source(preprocessed_path_for_s3)
                                    
                                    self.logger.info(f"Stage 1 completed: Now using preprocessed video for subsequent stages: {os.path.basename(preprocessed_path_for_s3)}")
                                    
                                    # Notify GUI that we're now working with preprocessed video
                                    self.gui_event_queue.put(("preprocessed_video_loaded", {
                                        "path": preprocessed_path_for_s3,
                                        "message": f"Now using preprocessed video: {os.path.basename(preprocessed_path_for_s3)}"
                                    }, None))
                                else:
                                    self.logger.warning(f"Preprocessed video validation failed after Stage 1: {preprocessed_path_for_s3}")
                        except Exception as e:
                            self.logger.error(f"Error updating file manager with preprocessed video after Stage 1: {e}")
                    elif getattr(self, 'save_preprocessed_video', False):
                        self.logger.warning("Save/Reuse Preprocessed Video is enabled but no valid preprocessed video was created after Stage 1")

            if self.stop_stage_event.is_set() or not stage1_success:
                self.logger.info("[Thread] Exiting after Stage 1 due to stop event or failure.")
                if "Queued" in self.stage2_status_text:
                    self.gui_event_queue.put(("stage2_status_update", "Skipped", "S1 Failed/Aborted"))
                if "Queued" in self.stage3_status_text:
                    self.gui_event_queue.put(("stage3_status_update", "Skipped", "S1 Failed/Aborted"))
                return

            # If this is an autotuner run (indicated by frame_range_override),
            # our job is done after Stage 1. The 'finally' block will handle cleanup.
            if self.frame_range_override is not None:
                self.logger.info("[Thread] Autotuner context detected. Finishing after Stage 1.")
                return

            # --- Stage 2 ---
            self.current_analysis_stage = 2

            s2_overlay_path = None
            if fm.video_path:
                try:
                    s2_overlay_path = fm.get_output_path_for_file(fm.video_path, "_stage2_overlay.msgpack")
                except Exception as e:
                    self.logger.error(f"Error determining S2 overlay path: {e}")

            generate_s2_funscript_actions = selected_mode == TrackerMode.OFFLINE_2_STAGE
            is_s1_data_source_ranged = (frame_range_for_s1 is not None)

            s2_start_time = time.time()
            stage2_run_results = self._execute_stage2_logic(
                s2_overlay_output_path=s2_overlay_path,
                generate_funscript_actions=generate_s2_funscript_actions,
                is_ranged_data_source=is_s1_data_source_ranged
            )
            s2_end_time = time.time()
            stage2_success = stage2_run_results.get("success", False)

            if stage2_success:
                s2_elapsed_s = s2_end_time - s2_start_time
                s2_elapsed_str = f"{int(s2_elapsed_s // 3600):02d}:{int((s2_elapsed_s % 3600) // 60):02d}:{int(s2_elapsed_s % 60):02d}"
                self.gui_event_queue.put(("stage2_completed", s2_elapsed_str, None))

            if stage2_success and s2_overlay_path and os.path.exists(s2_overlay_path):
                self.gui_event_queue.put(("load_s2_overlay", s2_overlay_path, None))

            if stage2_success:
                video_segments_for_funscript = stage2_run_results["data"].get("video_segments", [])
                s2_output_data = stage2_run_results.get("data", {})

            if self.stop_stage_event.is_set() or not stage2_success:
                self.logger.info("[Thread] Exiting after Stage 2 due to stop event or failure.")
                if selected_mode in [TrackerMode.OFFLINE_3_STAGE, TrackerMode.OFFLINE_3_STAGE_MIXED] and "Queued" in self.stage3_status_text:
                     self.gui_event_queue.put(("stage3_status_update", "Skipped", "S2 Failed/Aborted"))
                return

            # --- Stage 3 (or Finish) ---
            if selected_mode == TrackerMode.OFFLINE_2_STAGE:
                if stage2_success:
                    packaged_data = {
                        "results_dict": s2_output_data,
                        "was_ranged": is_s1_data_source_ranged,
                        "range_frames": frame_range_for_s1 or (range_start_frame, range_end_frame)
                    }
                    self.last_analysis_result = packaged_data

                    self.gui_event_queue.put(("stage2_results_success", packaged_data, s2_overlay_path))

                completion_payload = {
                    "message": "AI CV (2-Stage) analysis completed successfully.",
                    "status": "Completed",
                    "video_path": fm.video_path
                }
                self.gui_event_queue.put(("analysis_message", completion_payload, None))
            elif selected_mode == TrackerMode.OFFLINE_3_STAGE or selected_mode == getattr(TrackerMode, 'OFFLINE_3_STAGE_MIXED', TrackerMode.OFFLINE_3_STAGE):
                self.current_analysis_stage = 3
                atr_segments_objects = s2_output_data.get("atr_segments_objects", [])
                video_segments_for_gui = s2_output_data.get("video_segments", [])

                if video_segments_for_gui:
                    self.gui_event_queue.put(("stage2_results_success_segments_only", video_segments_for_gui, None))

                effective_range_is_active = frame_range_for_s1 is not None
                effective_start_frame = frame_range_for_s1[0] if effective_range_is_active else range_start_frame
                effective_end_frame = frame_range_for_s1[1] if effective_range_is_active else range_end_frame

                segments_for_s3 = self._filter_segments_for_range(atr_segments_objects, effective_range_is_active,
                                                                  effective_start_frame, effective_end_frame)

                if not segments_for_s3:
                    self.gui_event_queue.put(("analysis_message", "No relevant segments in range for Stage 3.", "Info"))
                    return

                frame_objects_list = s2_output_data.get("all_s2_frame_objects_list", [])
                self.app.s2_frame_objects_map_for_s3 = {fo.frame_id: fo for fo in frame_objects_list}
                self.logger.info(f"Stage 3 data preparation: {len(frame_objects_list)} frame objects loaded from cached Stage 2 data")

                # Store SQLite database path for Stage 3
                self.app.s2_sqlite_db_path = s2_output_data.get("sqlite_db_path")

                self.logger.info(f"Starting Stage 3 with {preprocessed_path_for_s3}.")

                if selected_mode == getattr(TrackerMode, 'OFFLINE_3_STAGE_MIXED', None):
                    s3_results_dict = self._execute_stage3_mixed_module(segments_for_s3, preprocessed_path_for_s3)
                else:
                    s3_results_dict = self._execute_stage3_optical_flow_module(segments_for_s3, preprocessed_path_for_s3)
                stage3_success = s3_results_dict is not None

                if stage3_success:
                    self.gui_event_queue.put(("stage3_completed", self.stage3_time_elapsed_str, self.stage3_processing_fps_str))

                    packaged_data = {
                        "results_dict": s3_results_dict,
                        "was_ranged": effective_range_is_active,
                        "range_frames": (effective_start_frame, effective_end_frame)
                    }
                    self.last_analysis_result = packaged_data

            elif selected_mode == TrackerMode.OFFLINE_3_STAGE_MIXED:
                self.current_analysis_stage = 3
                atr_segments_objects = s2_output_data.get("atr_segments_objects", [])
                video_segments_for_gui = s2_output_data.get("video_segments", [])

                if video_segments_for_gui:
                    self.gui_event_queue.put(("stage2_results_success_segments_only", video_segments_for_gui, None))

                effective_range_is_active = frame_range_for_s1 is not None
                effective_start_frame = frame_range_for_s1[0] if effective_range_is_active else range_start_frame
                effective_end_frame = frame_range_for_s1[1] if effective_range_is_active else range_end_frame

                segments_for_s3 = self._filter_segments_for_range(atr_segments_objects, effective_range_is_active,
                                                                  effective_start_frame, effective_end_frame)

                if not segments_for_s3:
                    self.gui_event_queue.put(("analysis_message", "No relevant segments in range for Mixed Stage 3.", "Info"))
                    return

                frame_objects_list = s2_output_data.get("all_s2_frame_objects_list", [])
                self.app.s2_frame_objects_map_for_s3 = {fo.frame_id: fo for fo in frame_objects_list}
                self.logger.info(f"Mixed Stage 3 data preparation: {len(frame_objects_list)} frame objects loaded from cached Stage 2 data")

                # Store SQLite database path for Mixed Stage 3
                self.app.s2_sqlite_db_path = s2_output_data.get("sqlite_db_path")

                self.logger.info(f"Starting Mixed Stage 3 with {preprocessed_path_for_s3}.")

                s3_results_dict = self._execute_mixed_stage_processing(segments_for_s3, preprocessed_path_for_s3, s2_output_data)
                stage3_success = s3_results_dict is not None

                if stage3_success:
                    self.gui_event_queue.put(("stage3_completed", self.stage3_time_elapsed_str, self.stage3_processing_fps_str))

                    packaged_data = {
                        "results_dict": s3_results_dict,
                        "was_ranged": effective_range_is_active,
                        "range_frames": (effective_start_frame, effective_end_frame)
                    }
                    self.last_analysis_result = packaged_data

                if self.stop_stage_event.is_set():
                    return

                if stage3_success and self.app.s2_frame_objects_map_for_s3:
                    if s2_overlay_path:
                        self.logger.info(f"Stage 3 complete. Rewriting augmented overlay data to {os.path.basename(s2_overlay_path)}")
                        try:
                            # The map was modified in-place by Stage 3
                            all_frames_data = [fo.to_overlay_dict() for fo in self.app.s2_frame_objects_map_for_s3.values()]

                            def numpy_default_handler(obj):
                                if isinstance(obj, np.integer):
                                    return int(obj)
                                elif isinstance(obj, np.floating):
                                    return float(obj)
                                elif isinstance(obj, np.ndarray):
                                    return obj.tolist()
                                raise TypeError(f"Object of type {obj.__class__.__name__} is not JSON serializable for msgpack")

                            if all_frames_data is not None:
                                packed_data = msgpack.packb(all_frames_data, use_bin_type=True, default=numpy_default_handler)
                                if packed_data is not None:
                                    with open(s2_overlay_path, 'wb') as f:
                                        f.write(packed_data)
                                    self.logger.info("Successfully rewrote Stage 2 overlay file with Stage 3 data.")
                                else:
                                    self.logger.warning("msgpack.packb returned None, not writing overlay file.")
                            else:
                                self.logger.warning("all_frames_data is None, not writing overlay file.")

                            # Send event to GUI to (re)load the updated data
                            self.gui_event_queue.put(("load_s2_overlay", s2_overlay_path, None))

                        except Exception as e:
                            self.logger.error(f"Failed to save augmented Stage 3 overlay data: {e}", exc_info=True)
                    else:
                        self.logger.warning("Stage 3 completed, but no S2 overlay path was available to overwrite.")

                if stage3_success:
                    completion_payload = {
                        "message": "AI CV (3-Stage) analysis completed successfully.",
                        "status": "Completed",
                        "video_path": fm.video_path
                    }
                    self.gui_event_queue.put(("analysis_message", completion_payload, None))

        finally:
            self.full_analysis_active = False
            self.current_analysis_stage = 0
            self.frame_range_override = None
            if self.stage_completion_event:
                self.stage_completion_event.set()

            # Clean up checkpoints on successful completion
            if stage1_success and stage2_success and (selected_mode == TrackerMode.OFFLINE_2_STAGE or stage3_success):
                self._cleanup_checkpoints_on_completion()

            # Clear the large data map and SQLite path from memory (if not already cleared)
            if hasattr(self.app, 's2_frame_objects_map_for_s3') and self.app.s2_frame_objects_map_for_s3 is not None:
                self.logger.info("[Thread] Clearing remaining Stage 2 data map from memory.")
                self.app.s2_frame_objects_map_for_s3 = None

            if hasattr(self.app, 's2_sqlite_db_path') and self.app.s2_sqlite_db_path:
                # Check if we should retain the database
                retain_database = self.app_settings.get("retain_stage2_database", True)
                
                # CRITICAL: Never delete database during 3-stage pipeline until Stage 3 completes
                # Stage 3 depends on the Stage 2 database for processing
                is_3_stage_pipeline = selected_mode in [TrackerMode.OFFLINE_3_STAGE, TrackerMode.OFFLINE_3_STAGE_MIXED]
                stage3_completed = stage3_success if is_3_stage_pipeline else True
                
                if not retain_database and stage3_completed:
                    # Only clean up the database file if:
                    # 1. User has disabled database retention, AND
                    # 2. We're not in a 3-stage pipeline OR Stage 3 has completed successfully
                    try:
                        from detection.cd.stage_2_sqlite_storage import Stage2SQLiteStorage
                        temp_storage = Stage2SQLiteStorage(self.app.s2_sqlite_db_path, self.logger)
                        temp_storage.cleanup_database(remove_main_db=True)
                        self.logger.info("Stage 2 database file removed (retain_stage2_database=False)")
                    except Exception as e:
                        self.logger.warning(f"Failed to clean up Stage 2 database: {e}")
                elif not retain_database and is_3_stage_pipeline and not stage3_completed:
                    # In 3-stage pipeline, keep database until Stage 3 completes
                    self.logger.info(f"Stage 2 database retained for Stage 3 processing: {self.app.s2_sqlite_db_path}")
                else:
                    self.logger.info(f"Stage 2 database retained at: {self.app.s2_sqlite_db_path}")
                
                # Only clear the path reference if we're not in a 3-stage pipeline or Stage 3 completed
                if stage3_completed:
                    self.app.s2_sqlite_db_path = None

            # Clean up Stage 2 overlay file using same retention logic as database
            if fm.video_path:
                try:
                    s2_overlay_path = fm.get_output_path_for_file(fm.video_path, "_stage2_overlay.msgpack")
                    if os.path.exists(s2_overlay_path):
                        retain_database = self.app_settings.get("retain_stage2_database", True)
                        
                        # Use same logic as database cleanup
                        is_3_stage_pipeline = selected_mode in [TrackerMode.OFFLINE_3_STAGE, TrackerMode.OFFLINE_3_STAGE_MIXED]
                        stage3_completed = stage3_success if is_3_stage_pipeline else True
                        
                        if not retain_database and stage3_completed:
                            # Clean up overlay file when database retention is disabled and safe to do so
                            try:
                                os.unlink(s2_overlay_path)
                                self.logger.info("Stage 2 overlay file removed (retain_stage2_database=False)")
                            except Exception as e:
                                self.logger.warning(f"Failed to remove Stage 2 overlay file: {e}")
                        elif not retain_database and is_3_stage_pipeline and not stage3_completed:
                            self.logger.info(f"Stage 2 overlay file retained for Stage 3 processing: {s2_overlay_path}")
                        else:
                            self.logger.info(f"Stage 2 overlay file retained at: {s2_overlay_path}")
                except Exception as e:
                    self.logger.warning(f"Error handling Stage 2 overlay file cleanup: {e}")

            gc.collect() # Encourage garbage collection

            self.logger.info("[Thread] Full analysis thread finished or exited.")
            if hasattr(self.app, 'single_video_analysis_complete_event'):
                self.app.single_video_analysis_complete_event.set()

    def _filter_segments_for_range(self, all_segments: List[Any], range_is_active: bool, start_frame: Optional[int], end_frame: Optional[int]) -> List[Any]:
        if not range_is_active:
            return all_segments
        if start_frame is None:
            self.logger.warning(
                "Segment filtering called for active range but start_frame is None. Returning all segments.")
            return all_segments

        effective_end_frame = end_frame
        if effective_end_frame is None or effective_end_frame == -1:
            if self.app.processor and self.app.processor.total_frames > 0:
                effective_end_frame = self.app.processor.total_frames - 1
            else:
                return [seg for seg in all_segments if seg.end_frame_id >= start_frame]

        filtered_segments = [
            seg for seg in all_segments
            if max(seg.start_frame_id, start_frame) <= min(seg.end_frame_id, effective_end_frame)
        ]
        self.logger.info(f"Found {len(filtered_segments)} segments overlapping with the selected range.")
        return filtered_segments

    def _execute_stage1_logic(self, frame_range: Optional[Tuple[Optional[int], Optional[int]]] = None,
                                  output_path: Optional[str] = None,
                                  num_producers_override: Optional[int] = None,
                                  num_consumers_override: Optional[int] = None,
                                  is_autotune_run: bool = False) -> Dict[str, Any]:
        self.gui_event_queue.put(("stage1_status_update", "Running S1...", "Initializing S1..."))
        fm = self.app.file_manager
        self.stage1_frame_queue_size = 0
        self.stage1_result_queue_size = 0

        logger_config_for_stage1 = {
            'main_logger': self.logger,
            'log_file': self.app.app_log_file_path,
            'log_level': self.logger.level
        }
        try:
            if not stage1_module:
                self.gui_event_queue.put(("stage1_status_update", "Error - S1 Module not loaded.", "Error"))
                return {"success": False, "max_fps": 0.0}

            #preprocessed_video_path = None
            #if self.save_preprocessed_video:
            #    preprocessed_video_path = fm.get_output_path_for_file(fm.video_path, "_preprocessed.mkv")

            # Preprocessed video is now optional.
            preprocessed_video_path = fm.get_output_path_for_file(fm.video_path, "_preprocessed.mkv")

            num_producers = num_producers_override if num_producers_override is not None else self.num_producers_stage1
            num_consumers = num_consumers_override if num_consumers_override is not None else self.num_consumers_stage1

            result_path, max_fps = stage1_module.perform_yolo_analysis(
                video_path_arg=fm.video_path,
                yolo_model_path_arg=self.app.yolo_det_model_path,
                yolo_pose_model_path_arg=self.app.yolo_pose_model_path,
                confidence_threshold=self.app.tracker.confidence_threshold,
                progress_callback=self.on_stage1_progress, # Use the public attribute
                stop_event_external=self.stop_stage_event,
                num_producers_arg=num_producers,
                num_consumers_arg=num_consumers,
                hwaccel_method_arg=self.app.hardware_acceleration_method,
                hwaccel_avail_list_arg=self.app.available_ffmpeg_hwaccels,
                video_type_arg=self.app.processor.video_type_setting if self.app.processor else "auto",
                vr_input_format_arg=self.app.processor.vr_input_format if self.app.processor else "he",
                vr_fov_arg=self.app.processor.vr_fov if self.app.processor else 190,
                vr_pitch_arg=self.app.processor.vr_pitch if self.app.processor else 0,
                yolo_input_size_arg=self.app.yolo_input_size,
                app_logger_config_arg=logger_config_for_stage1,
                gui_event_queue_arg=self.gui_event_queue,
                frame_range_arg=frame_range,
                output_filename_override=output_path,
                save_preprocessed_video_arg=self.save_preprocessed_video,
                preprocessed_video_path_arg=preprocessed_video_path if self.save_preprocessed_video else None,
                is_autotune_run_arg=is_autotune_run
            )
            if self.stop_stage_event.is_set():
                self.gui_event_queue.put(("stage1_status_update", "S1 Aborted by user.", "Aborted"))
                self.gui_event_queue.put(
                    ("stage1_progress_update", 0.0, {"message": "Aborted", "current": 0, "total": 1}))
                return {"success": False, "max_fps": 0.0}
            if result_path and os.path.exists(result_path):
                fm.stage1_output_msgpack_path = result_path
                final_msg = f"S1 Completed. Output: {os.path.basename(result_path)}"
                self.gui_event_queue.put(("stage1_status_update", final_msg, "Done"))
                self.gui_event_queue.put(("stage1_progress_update", 1.0, {"message": "Done", "current": 1, "total": 1}))
                self.app.project_manager.project_dirty = True
                return {"success": True, "max_fps": max_fps, "preprocessed_video_path": preprocessed_video_path if self.save_preprocessed_video else None}
            self.gui_event_queue.put(("stage1_status_update", "S1 Failed (no output file).", "Failed"))
            return {"success": False, "max_fps": 0.0, "preprocessed_video_path": None}
        except Exception as e:
            self.logger.error(f"Stage 1 execution error in AppLogic: {e}", exc_info=True,
                              extra={'status_message': True})
            self.gui_event_queue.put(("stage1_status_update", f"S1 Error - {str(e)}", "Error"))
            return {"success": False, "max_fps": 0.0, "preprocessed_video_path": None}
    
    def _load_existing_stage2_data(self, stage2_data_info: Dict[str, Any]) -> Optional[Dict[str, Any]]:
        """
        Load existing Stage 2 data from database and overlay files.
        
        Args:
            stage2_data_info: Information about Stage 2 assets from validation
            
        Returns:
            Dictionary with loaded Stage 2 data or None if loading fails
        """
        try:
            file_paths = stage2_data_info.get('file_paths', {})
            db_path = file_paths.get('database')
            overlay_path = file_paths.get('overlay_msgpack')
            
<<<<<<< HEAD
=======
            # DEBUG: Log initial data
            self.logger.info(f"DEBUG _load_existing_stage2_data: db_path={db_path}, overlay_path={overlay_path}")
            
>>>>>>> 93371089
            loaded_data = {
                "video_segments": [],
                "atr_segments_objects": [],
                "overlay_data": None,
                "frame_objects_map": {},
                "all_s2_frame_objects_list": []
            }
            
            # Load segments and frame data from database
            if db_path and os.path.exists(db_path):
                try:
                    import sqlite3
                    with sqlite3.connect(db_path) as conn:
                        cursor = conn.cursor()
                        
<<<<<<< HEAD
                        # Load segments data
                        segment_tables = ['atr_segments', 'segments']
                        for table_name in segment_tables:
                            try:
                                cursor.execute(f"SELECT * FROM {table_name}")
                                segments_data = cursor.fetchall()
                                if segments_data:
                                    # Convert to expected format
                                    from application.utils.video_segment import VideoSegment
                                    for segment_row in segments_data:
                                        # Basic segment reconstruction - adjust based on actual DB schema
                                        segment = VideoSegment(
                                            start_frame_id=segment_row[1] if len(segment_row) > 1 else 0,
                                            end_frame_id=segment_row[2] if len(segment_row) > 2 else 0,
                                            class_id=segment_row[3] if len(segment_row) > 3 else 1,
                                            class_name=segment_row[4] if len(segment_row) > 4 else "unknown",
                                            segment_type="SexAct",
                                            position_short_name=segment_row[4] if len(segment_row) > 4 else "HJ",
                                            position_long_name=segment_row[4] if len(segment_row) > 4 else "Hand Job"
                                        )
                                        loaded_data["video_segments"].append(segment)
                                        loaded_data["atr_segments_objects"].append(segment)
                                    break  # Use first successful table
                            except sqlite3.Error:
=======
                        # DEBUG: First, explore the database schema
                        cursor.execute("SELECT name FROM sqlite_master WHERE type='table'")
                        tables = [row[0] for row in cursor.fetchall()]
                        self.logger.info(f"DEBUG: Available database tables: {tables}")
                        
                        # Load segments data
                        segment_tables = ['atr_segments', 'segments']
                        for table_name in segment_tables:
                            if table_name not in tables:
                                continue
                                
                            try:
                                # DEBUG: Examine table structure
                                cursor.execute(f"PRAGMA table_info({table_name})")
                                columns = cursor.fetchall()
                                column_names = [col[1] for col in columns]
                                self.logger.info(f"DEBUG: Table {table_name} columns: {column_names}")
                                
                                cursor.execute(f"SELECT * FROM {table_name} LIMIT 5")
                                segments_data = cursor.fetchall()
                                
                                if segments_data:
                                    self.logger.info(f"DEBUG: Sample {table_name} data (first 3 rows):")
                                    for i, row in enumerate(segments_data[:3]):
                                        self.logger.info(f"DEBUG:   Row {i}: {row}")
                                    
                                    # Convert to expected format
                                    from application.utils.video_segment import VideoSegment
                                    
                                    # Get all rows for processing
                                    cursor.execute(f"SELECT * FROM {table_name}")
                                    all_segments_data = cursor.fetchall()
                                    
                                    for segment_row in all_segments_data:
                                        self.logger.info(f"DEBUG: Processing segment row: {segment_row}")
                                        
                                        # Try to map columns based on the actual schema
                                        if 'major_position' in column_names:
                                            # This looks like ATR segments table
                                            major_position_idx = column_names.index('major_position')
                                            start_frame_idx = column_names.index('start_frame_id') if 'start_frame_id' in column_names else 1
                                            end_frame_idx = column_names.index('end_frame_id') if 'end_frame_id' in column_names else 2
                                            
                                            major_position = segment_row[major_position_idx] if len(segment_row) > major_position_idx else "unknown"
                                            start_frame = segment_row[start_frame_idx] if len(segment_row) > start_frame_idx else 0
                                            end_frame = segment_row[end_frame_idx] if len(segment_row) > end_frame_idx else 0
                                            
                                            self.logger.info(f"DEBUG: Extracted major_position='{major_position}' (type: {type(major_position)}), "
                                                           f"start_frame={start_frame}, end_frame={end_frame}")
                                            
                                            # Map from major position to proper chapter names
                                            position_mapping = {
                                                'Handjob': ('HJ', 'Hand Job'),
                                                'Blowjob': ('BJ', 'Blow Job'),  
                                                'CG/Miss.': ('CG/Miss', 'Cowgirl / Missionary'),
                                                'Cowgirl / Missionary': ('CG/Miss', 'Cowgirl / Missionary')
                                            }
                                            
                                            if major_position in position_mapping:
                                                short_name, long_name = position_mapping[major_position]
                                            else:
                                                # Use the major_position as-is if not in mapping
                                                short_name = str(major_position)[:10]  # Truncate to reasonable length
                                                long_name = str(major_position)
                                            
                                            self.logger.info(f"DEBUG: Mapped to short_name='{short_name}', long_name='{long_name}'")
                                            
                                            # Basic segment reconstruction using proper mapping
                                            segment = VideoSegment(
                                                start_frame_id=start_frame,
                                                end_frame_id=end_frame,
                                                class_id=1,  # Default class ID
                                                class_name=short_name,  # Use mapped short name
                                                segment_type="SexAct",
                                                position_short_name=short_name,
                                                position_long_name=long_name
                                            )
                                        else:
                                            # Fallback to old logic for unknown schema
                                            self.logger.warning(f"DEBUG: Unknown table schema for {table_name}, using fallback logic")
                                            segment = VideoSegment(
                                                start_frame_id=segment_row[1] if len(segment_row) > 1 else 0,
                                                end_frame_id=segment_row[2] if len(segment_row) > 2 else 0,
                                                class_id=segment_row[3] if len(segment_row) > 3 else 1,
                                                class_name=segment_row[4] if len(segment_row) > 4 else "unknown",
                                                segment_type="SexAct",
                                                position_short_name=segment_row[4] if len(segment_row) > 4 else "HJ",
                                                position_long_name=segment_row[4] if len(segment_row) > 4 else "Hand Job"
                                            )
                                        
                                        self.logger.info(f"DEBUG: Created VideoSegment - position_short_name='{segment.position_short_name}', "
                                                       f"position_long_name='{segment.position_long_name}'")
                                        
                                        loaded_data["video_segments"].append(segment)
                                        loaded_data["atr_segments_objects"].append(segment)
                                    
                                    break  # Use first successful table
                            except sqlite3.Error as e:
                                self.logger.warning(f"DEBUG: Failed to load from table {table_name}: {e}")
>>>>>>> 93371089
                                continue
                                
                        # Load frame objects from database for Stage 3
                        try:
                            from detection.cd.stage_2_sqlite_storage import Stage2SQLiteStorage
                            storage = Stage2SQLiteStorage(db_path, self.logger)
                            
                            # Get frame range to load all frame objects
                            min_frame, max_frame = storage.get_frame_range()
                            if min_frame is not None and max_frame is not None:
                                frame_objects_dict = storage.get_frame_objects_range(min_frame, max_frame)
                                
                                # Populate both data structures that Stage 3 expects
                                loaded_data["frame_objects_map"] = frame_objects_dict
                                loaded_data["all_s2_frame_objects_list"] = list(frame_objects_dict.values())
                                
                                self.logger.info(f"Loaded {len(frame_objects_dict)} frame objects from database")
                            
                            storage.close()
                        except Exception as fe:
                            self.logger.warning(f"Failed to load frame objects from database: {fe}")
                        
                        # Store reference to database for Stage 3
                        self.app.s2_sqlite_db_path = db_path
                        loaded_data["sqlite_db_path"] = db_path
                        
                except Exception as e:
                    self.logger.warning(f"Failed to load segments from database: {e}")
            
            # Load overlay data if available
            if overlay_path and os.path.exists(overlay_path):
                try:
                    import msgpack
                    with open(overlay_path, 'rb') as f:
                        overlay_data = msgpack.unpack(f, raw=False)
                        loaded_data["overlay_data"] = overlay_data
                except Exception as e:
                    self.logger.warning(f"Failed to load overlay data: {e}")
            
            # Ensure we have some data
            has_segments = bool(loaded_data["video_segments"])
            has_frame_objects = stage2_data_info.get('frame_objects_available', False)
            
            if has_segments or has_frame_objects:
                self.logger.info(f"Loaded existing Stage 2 data: {len(loaded_data['video_segments'])} segments")
                
                # If we have frame objects but no segments, recreate segments from overlay data
                # This uses the original Stage 2 logic to properly reconstruct segments
                if not has_segments and has_frame_objects and loaded_data.get("overlay_data"):
                    self.logger.info("Reconstructing video segments from Stage 2 overlay data")
                    
                    try:
                        # Reconstruct frame objects from overlay data
                        frame_objects = self._reconstruct_frame_objects_from_overlay(loaded_data["overlay_data"])
                        
                        if frame_objects:
                            # Use the original Stage 2 logic to create segments
                            from detection.cd.stage_2_cd import _atr_aggregate_segments
                            
                            # Get FPS from app processor if available
                            fps = 30.0  # Default fallback
                            if self.app and hasattr(self.app, 'processor') and self.app.processor:
                                video_info = getattr(self.app.processor, 'video_info', {})
                                fps = video_info.get('fps', 30.0)
                            
                            # Recreate segments using Stage 2 logic
                            # Use default min_segment_duration (1 second = fps frames)
                            min_segment_duration_frames = int(fps * 1.0)
                            atr_segments = _atr_aggregate_segments(frame_objects, fps, min_segment_duration_frames, self.logger)
                            
                            # Convert ATR segments to video segments format
                            from application.utils.video_segment import VideoSegment
                            for atr_segment in atr_segments:
                                # Get segment data from ATR segment
                                segment_dict = atr_segment.to_dict()
                                
                                # Create VideoSegment using the data from ATRSegment
                                video_segment = VideoSegment(
                                    start_frame_id=segment_dict['start_frame_id'],
                                    end_frame_id=segment_dict['end_frame_id'],
                                    class_id=1,  # Default class ID
                                    class_name=segment_dict['class_name'],
                                    segment_type="SexAct",  # Standard segment type for Stage 3
                                    position_short_name=segment_dict['position_short_name'],
                                    position_long_name=segment_dict['position_long_name'],
                                    duration=segment_dict['duration'],
                                    source="reconstructed"  # Mark as reconstructed from overlay
                                )
                                loaded_data["video_segments"].append(video_segment)
                                loaded_data["atr_segments_objects"].append(atr_segment)
                            
                            # Also add frame objects for Stage 3
                            frame_objects_map = {fo.frame_id: fo for fo in frame_objects}
                            loaded_data["frame_objects_map"] = frame_objects_map
                            loaded_data["all_s2_frame_objects_list"] = frame_objects
                            
                            self.logger.info(f"Reconstructed {len(atr_segments)} segments and {len(frame_objects)} frame objects from overlay data")
                        else:
                            self.logger.warning("Failed to reconstruct frame objects from overlay data")
                            
                    except Exception as e:
                        self.logger.warning(f"Failed to reconstruct segments from overlay: {e}")
                        # Fall back to single segment if reconstruction fails
                        self.logger.info("Falling back to single full-video segment")
                        from application.utils.video_segment import VideoSegment
                        estimated_frame_count = stage2_data_info.get('estimated_frame_count', 17982)
                        fallback_segment = VideoSegment(
                            start_frame_id=0, end_frame_id=estimated_frame_count - 1,
                            class_id=1, class_name="mixed", segment_type="SexAct",
                            position_short_name="Mixed", position_long_name="Mixed Content"
                        )
                        loaded_data["video_segments"].append(fallback_segment)
                
                return loaded_data
            else:
                self.logger.warning("No usable Stage 2 data found in existing assets")
                return None
                
        except Exception as e:
            self.logger.error(f"Error loading existing Stage 2 data: {e}")
            return None
    
    def _reconstruct_frame_objects_from_overlay(self, overlay_data):
        """
        Reconstruct minimal frame objects from Stage 2 overlay data for segment creation.
        
        Args:
            overlay_data: List of frame overlay dictionaries from msgpack
            
        Returns:
            List of minimal frame objects with position data needed for segmentation
        """
        try:
            from detection.cd.stage_2_cd import FrameObject
            
            frame_objects = []
            for frame_dict in overlay_data:
                if isinstance(frame_dict, dict) and 'frame_id' in frame_dict:
                    # Create minimal frame object with just the data needed for segmentation
                    frame_obj = FrameObject(
                        frame_id=frame_dict.get('frame_id', 0),
                        yolo_input_size=640  # Standard size used in validation
                    )
                    
                    # Set the position data which is essential for segment creation
                    frame_obj.atr_assigned_position = frame_dict.get('atr_assigned_position', 'unknown')
                    
                    # Add any other fields that might be needed for segment logic
                    frame_obj.motion_mode = frame_dict.get('motion_mode', 'unknown')
                    frame_obj.active_interaction_track_id = frame_dict.get('active_interaction_track_id', 0)
                    
                    frame_objects.append(frame_obj)
            
            self.logger.debug(f"Reconstructed {len(frame_objects)} frame objects from overlay data")
            return frame_objects
            
        except Exception as e:
            self.logger.warning(f"Error reconstructing frame objects from overlay: {e}")
            return []

    def _execute_stage2_logic(self, s2_overlay_output_path: Optional[str], generate_funscript_actions: bool = True, is_ranged_data_source: bool = False) -> Dict[str, Any]:
        self.gui_event_queue.put(("stage2_status_update", "Checking existing S2...", "Validating"))
        
        fm = self.app.file_manager
        
        # Check if we can skip Stage 2 by reusing existing assets
        if not self.force_rerun_stage2_segmentation:
            from application.utils.stage_output_validator import can_skip_stage2_for_stage3
            
            # Get the correct output folder where Stage 2 files are stored
            output_folder = os.path.dirname(fm.get_output_path_for_file(fm.video_path, "_dummy.tmp"))
            
            # Pass project-saved database path if available for priority checking
            project_db_path = getattr(self.app, 's2_sqlite_db_path', None)
            can_skip, stage2_data = can_skip_stage2_for_stage3(fm.video_path, False, output_folder, self.logger, project_db_path)
            
            if can_skip:
                self.logger.info("Stage 2 assets found and validated - skipping Stage 2 processing")
                self.gui_event_queue.put(("stage2_status_update", "Reusing existing S2...", "Loading cached results"))
                
                # Load existing Stage 2 data
                existing_data = self._load_existing_stage2_data(stage2_data)
                if existing_data:
                    # Update progress to show completion
                    self.gui_event_queue.put(("stage2_dual_progress", (6, 6, "Loaded from cache"), (1, 1, "Complete")))
                    self.gui_event_queue.put(("stage2_status_update", "S2 Complete (Cached)", "Loaded from cache"))
                    
                    if s2_overlay_output_path and os.path.exists(s2_overlay_output_path):
                        self.gui_event_queue.put(("load_s2_overlay", s2_overlay_output_path, None))
                    
                    self.logger.info("DEBUG: Returning early with cached data")
                    return {
                        "success": True,
                        "data": existing_data,
                        "skipped": True,
                        "skip_reason": "Existing Stage 2 assets validated and reused"
                    }
                else:
                    self.logger.warning("Failed to load existing Stage 2 data - will reprocess")
            else:
                self.logger.debug("Stage 2 assets not suitable for reuse - processing from scratch")
        else:
            self.logger.debug("Stage 2 force rerun enabled - processing from scratch")
        
        self.gui_event_queue.put(("stage2_status_update", "Running S2...", "Initializing S2..."))
        initial_total_main_steps = getattr(stage2_module, 'ATR_PASS_COUNT', self.S2_TOTAL_MAIN_STEPS_FALLBACK)
        if not generate_funscript_actions:
            initial_total_main_steps = getattr(stage2_module, 'ATR_PASS_COUNT_SEGMENTATION_ONLY', 3)  # Assume S2 module defines this
            self.gui_event_queue.put(("stage2_status_update", "Running S2 (Segmentation)...", "Initializing S2 Seg..."))

        self.gui_event_queue.put(("stage2_dual_progress", (1, initial_total_main_steps, "Initializing..."), (0, 1, "Starting")))
        
        try:
            if not stage2_module:
                msg = "Error - S2 Module not loaded."
                self.gui_event_queue.put(("stage2_status_update", msg, "Error"))
                return {"success": False, "error": msg}
            if not fm.stage1_output_msgpack_path:
                msg = "Error - S1 output missing for S2."
                self.gui_event_queue.put(("stage2_status_update", msg, "Error"))
                return {"success": False, "error": msg}

            # Stage 2 OF recovery requires the preprocessed video from Stage 1.
            preprocessed_video_path_for_s2 = None
            if self.app.file_manager.preprocessed_video_path and os.path.exists(self.app.file_manager.preprocessed_video_path):
                preprocessed_video_path_for_s2 = self.app.file_manager.preprocessed_video_path
            else:
                # Fallback: try to guess the path if the direct reference is missing.
                preprocessed_video_path_for_s2 = fm.get_output_path_for_file(fm.video_path, "_preprocessed.mkv")
                if not os.path.exists(preprocessed_video_path_for_s2):
                    self.logger.warning("Optical flow recovery may fail: Preprocessed video from Stage 1 not found.")
                    preprocessed_video_path_for_s2 = None

            range_is_active, range_start_frame, range_end_frame = self.app.funscript_processor.get_effective_scripting_range()

            stage2_results = stage2_module.perform_contact_analysis(
                video_path_arg=fm.video_path,
                msgpack_file_path_arg=fm.stage1_output_msgpack_path,
                preprocessed_video_path_arg=preprocessed_video_path_for_s2,
                progress_callback=self.on_stage2_progress, # Use the public attribute

                stop_event=self.stop_stage_event,
                ml_model_dir_path_arg=self.app.pose_model_artifacts_dir,
                output_overlay_msgpack_path=s2_overlay_output_path,
                parent_logger_arg=self.logger,
                yolo_input_size_arg=self.app.yolo_input_size,
                video_type_arg=self.app.processor.video_type_setting if self.app.processor else "auto",
                vr_input_format_arg=self.app.processor.vr_input_format if self.app.processor else "he",
                vr_fov_arg=self.app.processor.vr_fov if self.app.processor else 190,
                vr_pitch_arg=self.app.processor.vr_pitch if self.app.processor else 0,
                vr_vertical_third_filter_arg=self.app_settings.get("vr_filter_stage2", True),
                enable_of_debug_prints=self.app_settings.get("debug_prints_stage2", False),
                discarded_classes_runtime_arg=self.app.discarded_tracking_classes,
                scripting_range_active_arg=range_is_active,
                scripting_range_start_frame_arg=range_start_frame,
                scripting_range_end_frame_arg=range_end_frame,
                is_ranged_data_source=is_ranged_data_source,
                generate_funscript_actions_arg=generate_funscript_actions,
                output_folder_path=os.path.dirname(fm.get_output_path_for_file(fm.video_path, "_dummy.tmp"))
            )
            if self.stop_stage_event.is_set():
                msg = "S2 Aborted by user."
                self.gui_event_queue.put(("stage2_status_update", msg, "Aborted"))
                current_main_step = int(self.stage2_main_progress_value * initial_total_main_steps)
                self.gui_event_queue.put(("stage2_dual_progress", (current_main_step, initial_total_main_steps, "Aborted"), (0, 1, "Aborted")))
                return {"success": False, "error": msg}

            if stage2_results and "error" not in stage2_results:
                # Capture and save the database path from Stage 2 results
                sqlite_db_path = stage2_results.get("sqlite_db_path")
                if sqlite_db_path:
                    self.app.s2_sqlite_db_path = sqlite_db_path
                    self.logger.info(f"Stage 2 database path saved: {sqlite_db_path}")
                
                if generate_funscript_actions:
                    packaged_data = {
                        "results_dict": stage2_results,
                        "was_ranged": range_is_active,
                        "range_frames": (range_start_frame, range_end_frame)
                    }
                    self.gui_event_queue.put(("stage2_results_success", packaged_data, s2_overlay_output_path))
                    status_msg = "S2 Completed. Results Processed."
                else:
                    status_msg = "S2 Segmentation Completed."
                self.gui_event_queue.put(("stage2_status_update", status_msg, "Done"))
                self.gui_event_queue.put(("stage2_dual_progress", (initial_total_main_steps, initial_total_main_steps, "Completed" if generate_funscript_actions else "Segmentation Done"), (1, 1, "Done")))
                self.app.project_manager.project_dirty = True
                return {"success": True, "data": stage2_results}
            error_msg = stage2_results.get("error", "Unknown S2 failure") if stage2_results else "S2 returned None."
            self.gui_event_queue.put(("stage2_status_update", f"S2 Failed: {error_msg}", "Failed"))
            return {"success": False, "error": error_msg}
        except Exception as e:
            self.logger.error(f"Stage 2 execution error in AppLogic: {e}", exc_info=True, extra={'status_message': True})
            error_msg = f"S2 Exception: {str(e)}"
            self.gui_event_queue.put(("stage2_status_update", error_msg, "Error"))
            return {"success": False, "error": error_msg}

    def _execute_stage3_optical_flow_module(self, atr_segments_objects: List[Any], preprocessed_video_path: Optional[str]) -> bool:
        """ Wrapper to call the new Stage 3 OF module. """
        fs_proc = self.app.funscript_processor

        if not self.app.file_manager.video_path:
            self.logger.error("Stage 3: Video path not available.")
            self.gui_event_queue.put(("stage3_status_update", "Error: Video path missing", "Error"))
            return False

        if not stage3_module:  # Check if the imported module is valid
            self.logger.error("Stage 3: Optical Flow processing module (stage3_module) not loaded.")
            self.gui_event_queue.put(("stage3_status_update", "Error: S3 Module missing", "Error"))
            return False

        tracker_config_s3 = {
            "confidence_threshold": self.app_settings.get('tracker_confidence_threshold', 0.4),  # Example name
            "roi_padding": self.app_settings.get('tracker_roi_padding', 20),
            "roi_update_interval": self.app_settings.get('s3_roi_update_interval', constants.DEFAULT_ROI_UPDATE_INTERVAL),
            "roi_smoothing_factor": self.app_settings.get('tracker_roi_smoothing_factor', constants.DEFAULT_ROI_SMOOTHING_FACTOR),
            "dis_flow_preset": self.app_settings.get('tracker_dis_flow_preset', "ULTRAFAST"),
            "target_size_preprocess": self.app.tracker.target_size_preprocess if self.app.tracker else (640, 640),
            "flow_history_window_smooth": self.app_settings.get('tracker_flow_history_window_smooth', 3),
            "adaptive_flow_scale": self.app_settings.get('tracker_adaptive_flow_scale', True),
            "use_sparse_flow": self.app_settings.get('tracker_use_sparse_flow', False),
            "base_amplification_factor": self.app_settings.get('tracker_base_amplification', constants.DEFAULT_LIVE_TRACKER_BASE_AMPLIFICATION),
            "class_specific_amplification_multipliers": self.app_settings.get('tracker_class_specific_multipliers', constants.DEFAULT_CLASS_AMP_MULTIPLIERS),
            "y_offset": self.app_settings.get('tracker_y_offset', constants.DEFAULT_LIVE_TRACKER_Y_OFFSET),
            "x_offset": self.app_settings.get('tracker_x_offset', constants.DEFAULT_LIVE_TRACKER_X_OFFSET),
            "sensitivity": self.app_settings.get('tracker_sensitivity', constants.DEFAULT_LIVE_TRACKER_SENSITIVITY),
            "oscillation_grid_size": self.app_settings.get('oscillation_detector_grid_size', 20),
            "oscillation_sensitivity": self.app_settings.get('oscillation_detector_sensitivity', 1.0)
        }

        video_fps_s3 = 30.0
        if self.app.processor and self.app.processor.video_info:
            video_fps_s3 = self.app.processor.video_info.get('fps', 30.0)
            if video_fps_s3 <= 0: video_fps_s3 = 30.0
        elif self.app.project_manager.current_project_data and \
                self.app.project_manager.current_project_data.get('video_info'):
            video_fps_s3 = self.app.project_manager.current_project_data['video_info'].get('fps', 30.0)
            if video_fps_s3 <= 0: video_fps_s3 = 30.0

        common_app_config_s3 = {
            "yolo_det_model_path": self.app.yolo_det_model_path,  # Path to actual model file
            "yolo_pose_model_path": self.app.yolo_pose_model_path,
            "yolo_input_size": self.app.yolo_input_size,
            "video_fps": video_fps_s3,
            "output_delay_frames": self.app.tracker.output_delay_frames if self.app.tracker else 0,
            "num_warmup_frames_s3": self.app_settings.get('s3_num_warmup_frames', 10 + (self.app.tracker.output_delay_frames if self.app.tracker else 0)),
            "roi_narrow_factor_hjbj": self.app_settings.get("roi_narrow_factor_hjbj", constants.DEFAULT_ROI_NARROW_FACTOR_HJBJ),
            "min_roi_dim_hjbj": self.app_settings.get("min_roi_dim_hjbj", constants.DEFAULT_MIN_ROI_DIM_HJBJ),
            "tracking_axis_mode": self.app.tracking_axis_mode,
            "single_axis_output_target": self.app.single_axis_output_target,
            "s3_show_roi_debug": self.app_settings.get("s3_show_roi_debug", False),
            "hardware_acceleration_method": self.app.hardware_acceleration_method,
            "available_ffmpeg_hwaccels": self.app.available_ffmpeg_hwaccels,
            "video_type": self.app.processor.video_type_setting if self.app.processor else "auto",
            "vr_input_format": self.app.processor.vr_input_format if self.app.processor else "he",
            "vr_fov": self.app.processor.vr_fov if self.app.processor else 190,
            "vr_pitch": self.app.processor.vr_pitch if self.app.processor else 0,
            "s3_chunk_size": self.app.app_settings.get("s3_chunk_size", 1000),
            "s3_overlap_size": self.app.app_settings.get("s3_overlap_size", 30)

        }

        # Get SQLite database path from app instance
        sqlite_db_path = getattr(self.app, 's2_sqlite_db_path', None)

        s3_results = stage3_module.perform_stage3_analysis(
            video_path=self.app.file_manager.video_path,
            preprocessed_video_path_arg=preprocessed_video_path,
            atr_segments_list=atr_segments_objects,
            s2_frame_objects_map=self.app.s2_frame_objects_map_for_s3,
            tracker_config=tracker_config_s3,
            common_app_config=common_app_config_s3,
            progress_callback=self.on_stage3_progress,  # Use the public attribute
            stop_event=self.stop_stage_event,
            parent_logger=self.logger,
            sqlite_db_path=sqlite_db_path
        )
        
        # Clear Stage 2 memory map immediately after Stage 3 starts processing
        # Stage 3 has already consumed the data it needs
        if hasattr(self.app, 's2_frame_objects_map_for_s3') and self.app.s2_frame_objects_map_for_s3:
            map_size = len(self.app.s2_frame_objects_map_for_s3)
            self.app.s2_frame_objects_map_for_s3 = None
            self.logger.info(f"[Memory] Cleared Stage 2 data map ({map_size} frames) early to reduce memory pressure")
            
            # Force garbage collection to ensure immediate memory release
            import gc
            gc.collect()

        if self.stop_stage_event.is_set(): return False

        if s3_results and "error" not in s3_results:
            final_s3_primary_actions = s3_results.get("primary_actions", [])
            final_s3_secondary_actions = s3_results.get("secondary_actions", [])
            self.logger.info(f"Stage 3 Optical Flow generated {len(final_s3_primary_actions)} primary and {len(final_s3_secondary_actions)} secondary actions.")

            range_is_active, range_start_f, range_end_f_effective = fs_proc.get_effective_scripting_range()
            op_desc_s3 = "Stage 3 Opt.Flow"
            video_total_frames_s3 = self.app.processor.total_frames if self.app.processor else 0
            video_duration_ms_s3 = fs_proc.frame_to_ms(video_total_frames_s3 - 1) if video_total_frames_s3 > 0 else 0

            if range_is_active:
                start_ms = fs_proc.frame_to_ms(range_start_f if range_start_f is not None else 0)
                end_ms = fs_proc.frame_to_ms(range_end_f_effective) if range_end_f_effective is not None else video_duration_ms_s3
                op_desc_s3_range = f"{op_desc_s3} (Range F{range_start_f or 'Start'}-{range_end_f_effective if range_end_f_effective is not None else 'End'})"
                fs_proc.clear_actions_in_range_and_inject_new(1, final_s3_primary_actions, start_ms, end_ms, op_desc_s3_range + " (T1)")
                fs_proc.clear_actions_in_range_and_inject_new(2, final_s3_secondary_actions, start_ms, end_ms, op_desc_s3_range + " (T2)")
            else:
                fs_proc.clear_timeline_history_and_set_new_baseline(1, final_s3_primary_actions, op_desc_s3 + " (T1)")
                fs_proc.clear_timeline_history_and_set_new_baseline(2, final_s3_secondary_actions, op_desc_s3 + " (T2)")

            self.gui_event_queue.put(("stage3_status_update", "Stage 3 Completed.", "Done"))
            self.app.project_manager.project_dirty = True

            # Update chapters for GUI if video_segments are present (3-stage fix)
            if "video_segments" in s3_results:
                fs_proc.video_chapters.clear()
                for seg_data in s3_results["video_segments"]:
                    fs_proc.video_chapters.append(VideoSegment.from_dict(seg_data))
                self.app.app_state_ui.heatmap_dirty = True
                self.app.app_state_ui.funscript_preview_dirty = True
            return s3_results
        else:
            error_msg = s3_results.get("error", "Unknown S3 failure") if s3_results else "S3 returned None."
            self.logger.error(f"Stage 3 execution failed: {error_msg}")
            self.gui_event_queue.put(("stage3_status_update", f"S3 Failed: {error_msg}", "Failed"))
            return None

<<<<<<< HEAD
    def _execute_stage3_mixed_module(self, atr_segments_objects: List[Any], preprocessed_video_path: Optional[str]) -> Optional[Dict[str, Any]]:
        """Execute Mixed Stage 3 processing using stage_3_mixed_processor if available."""
        if stage3_mixed_module is None:
            self.logger.error("Stage 3 Mixed module not available.")
            return None
        fs_proc = self.app.funscript_processor
        fm = self.app.file_manager
        if not fm or not fm.video_path:
            self.logger.error("Stage 3 Mixed: Video path not available.")
            return None
        common_app_config = {
            "yolo_det_model_path": self.app.yolo_det_model_path,
            "yolo_pose_model_path": self.app.yolo_pose_model_path,
            "yolo_input_size": self.app.yolo_input_size,
            "video_fps": (self.app.processor.video_info.get('fps', 30.0) if self.app.processor and self.app.processor.video_info else 30.0),
        }
        try:
            results = stage3_mixed_module.perform_mixed_stage_analysis(
                video_path=fm.video_path,
                preprocessed_video_path_arg=preprocessed_video_path,
                atr_segments_list=atr_segments_objects,
                s2_frame_objects_map=self.app.s2_frame_objects_map_for_s3 or {},
                tracker_config={},
                common_app_config=common_app_config,
                progress_callback=self.on_stage3_progress,
                stop_event=self.stop_stage_event,
                parent_logger=self.logger,
                sqlite_db_path=getattr(self.app, 's2_sqlite_db_path', None),
            )
            return results
        except Exception as e:
            self.logger.error(f"Stage 3 Mixed execution failed: {e}", exc_info=True)
=======
    def _execute_mixed_stage_processing(self, atr_segments_objects: List[Any], preprocessed_video_path: Optional[str], s2_output_data: Dict[str, Any]) -> bool:
        """Wrapper to call the new Mixed Stage 3 processing module."""
        fs_proc = self.app.funscript_processor

        if not self.app.file_manager.video_path:
            self.logger.error("Mixed Stage 3: Video path not available.")
            self.gui_event_queue.put(("stage3_status_update", "Error: Video path missing", "Error"))
            return False

        if not stage3_mixed_module:
            self.logger.error("Mixed Stage 3: Mixed processing module (stage3_mixed_module) not loaded.")
            self.gui_event_queue.put(("stage3_status_update", "Error: Mixed S3 Module missing", "Error"))
            return False

        # Build tracker config (reuse existing stage 3 config)
        tracker_config_s3 = {
            "confidence_threshold": self.app_settings.get('tracker_confidence_threshold', 0.4),
            "roi_padding": self.app_settings.get('tracker_roi_padding', 20),
            "roi_update_interval": self.app_settings.get('s3_roi_update_interval', constants.DEFAULT_ROI_UPDATE_INTERVAL),
            "roi_smoothing_factor": self.app_settings.get('tracker_roi_smoothing_factor', constants.DEFAULT_ROI_SMOOTHING_FACTOR),
            "dis_flow_preset": self.app_settings.get('tracker_dis_flow_preset', "ULTRAFAST"),
            "target_size_preprocess": self.app.tracker.target_size_preprocess if self.app.tracker else (640, 640),
            "flow_history_window_smooth": self.app_settings.get('tracker_flow_history_window_smooth', 3),
            "adaptive_flow_scale": self.app_settings.get('tracker_adaptive_flow_scale', True),
            "use_sparse_flow": self.app_settings.get('tracker_use_sparse_flow', False),
            "base_amplification_factor": self.app_settings.get('tracker_base_amplification', constants.DEFAULT_LIVE_TRACKER_BASE_AMPLIFICATION),
            "class_specific_amplification_multipliers": self.app_settings.get('tracker_class_specific_multipliers', constants.DEFAULT_CLASS_AMP_MULTIPLIERS),
            "y_offset": self.app_settings.get('tracker_y_offset', constants.DEFAULT_LIVE_TRACKER_Y_OFFSET),
            "x_offset": self.app_settings.get('tracker_x_offset', constants.DEFAULT_LIVE_TRACKER_X_OFFSET),
            "sensitivity": self.app_settings.get('tracker_sensitivity', constants.DEFAULT_LIVE_TRACKER_SENSITIVITY),
            "oscillation_grid_size": self.app_settings.get('oscillation_detector_grid_size', 20),
            "oscillation_sensitivity": self.app_settings.get('oscillation_detector_sensitivity', 1.0)
        }

        video_fps_s3 = 30.0
        if self.app.processor and self.app.processor.video_info:
            video_fps_s3 = self.app.processor.video_info.get('fps', 30.0)
            if video_fps_s3 <= 0: video_fps_s3 = 30.0
        elif self.app.project_manager.current_project_data and \
                self.app.project_manager.current_project_data.get('video_info'):
            video_fps_s3 = self.app.project_manager.current_project_data['video_info'].get('fps', 30.0)
            if video_fps_s3 <= 0: video_fps_s3 = 30.0

        common_app_config_s3 = {
            "yolo_det_model_path": self.app.yolo_det_model_path,
            "yolo_pose_model_path": self.app.yolo_pose_model_path,
            "yolo_input_size": self.app.yolo_input_size,
            "video_fps": video_fps_s3,
            "output_delay_frames": self.app.tracker.output_delay_frames if self.app.tracker else 0,
            "num_warmup_frames_s3": self.app_settings.get('s3_num_warmup_frames', 10 + (self.app.tracker.output_delay_frames if self.app.tracker else 0)),
            "roi_narrow_factor_hjbj": self.app_settings.get("roi_narrow_factor_hjbj", constants.DEFAULT_ROI_NARROW_FACTOR_HJBJ),
            "min_roi_dim_hjbj": self.app_settings.get("min_roi_dim_hjbj", constants.DEFAULT_MIN_ROI_DIM_HJBJ),
            "tracking_axis_mode": self.app.tracking_axis_mode,
            "single_axis_output_target": self.app.single_axis_output_target,
            "s3_show_roi_debug": self.app_settings.get("s3_show_roi_debug", False),
            "hardware_acceleration_method": self.app.hardware_acceleration_method,
            "available_ffmpeg_hwaccels": self.app.available_ffmpeg_hwaccels,
            "video_type": self.app.processor.video_type_setting if self.app.processor else "auto",
            "vr_input_format": self.app.processor.vr_input_format if self.app.processor else "he",
            "vr_fov": self.app.processor.vr_fov if self.app.processor else 190,
            "vr_pitch": self.app.processor.vr_pitch if self.app.processor else 0,
            "s3_chunk_size": self.app.app_settings.get("s3_chunk_size", 1000),
            "s3_overlap_size": self.app.app_settings.get("s3_overlap_size", 30)
        }

        # Get SQLite database path from app instance
        sqlite_db_path = getattr(self.app, 's2_sqlite_db_path', None)

        # Call the mixed stage processor
        s3_results = stage3_mixed_module.perform_mixed_stage_analysis(
            video_path=self.app.file_manager.video_path,
            preprocessed_video_path_arg=preprocessed_video_path,
            atr_segments_list=atr_segments_objects,
            s2_frame_objects_map=self.app.s2_frame_objects_map_for_s3,
            tracker_config=tracker_config_s3,
            common_app_config=common_app_config_s3,
            progress_callback=self.on_stage3_progress,
            stop_event=self.stop_stage_event,
            parent_logger=self.logger,
            sqlite_db_path=sqlite_db_path
        )

        # Clear Stage 2 memory map immediately after Mixed Stage 3 starts processing
        if hasattr(self.app, 's2_frame_objects_map_for_s3') and self.app.s2_frame_objects_map_for_s3:
            map_size = len(self.app.s2_frame_objects_map_for_s3)
            self.app.s2_frame_objects_map_for_s3 = None
            self.logger.info(f"[Memory] Cleared Stage 2 data map ({map_size} frames) early to reduce memory pressure")
            gc.collect()

        if self.stop_stage_event.is_set(): return False

        if s3_results and "error" not in s3_results:
            final_s3_primary_actions = s3_results.get("primary_actions", [])
            final_s3_secondary_actions = s3_results.get("secondary_actions", [])
            self.logger.info(f"Mixed Stage 3 generated {len(final_s3_primary_actions)} primary and {len(final_s3_secondary_actions)} secondary actions.")

            range_is_active, range_start_f, range_end_f_effective = fs_proc.get_effective_scripting_range()
            op_desc_s3 = "Mixed Stage 3"
            video_total_frames_s3 = self.app.processor.total_frames if self.app.processor else 0
            video_duration_ms_s3 = fs_proc.frame_to_ms(video_total_frames_s3 - 1) if video_total_frames_s3 > 0 else 0

            if range_is_active:
                start_ms = fs_proc.frame_to_ms(range_start_f if range_start_f is not None else 0)
                end_ms = fs_proc.frame_to_ms(range_end_f_effective) if range_end_f_effective is not None else video_duration_ms_s3
                op_desc_s3_range = f"{op_desc_s3} (Range F{range_start_f or 'Start'}-{range_end_f_effective if range_end_f_effective is not None else 'End'})"
                fs_proc.clear_actions_in_range_and_inject_new(1, final_s3_primary_actions, start_ms, end_ms, op_desc_s3_range + " (T1)")
                fs_proc.clear_actions_in_range_and_inject_new(2, final_s3_secondary_actions, start_ms, end_ms, op_desc_s3_range + " (T2)")
            else:
                fs_proc.clear_timeline_history_and_set_new_baseline(1, final_s3_primary_actions, op_desc_s3 + " (T1)")
                fs_proc.clear_timeline_history_and_set_new_baseline(2, final_s3_secondary_actions, op_desc_s3 + " (T2)")

            self.gui_event_queue.put(("stage3_status_update", "Mixed Stage 3 Completed.", "Done"))
            self.app.project_manager.project_dirty = True

            # Update chapters for GUI if video_segments are present
            if "video_segments" in s3_results:
                fs_proc.video_chapters.clear()
                for seg_data in s3_results["video_segments"]:
                    fs_proc.video_chapters.append(VideoSegment.from_dict(seg_data))
                self.app.app_state_ui.heatmap_dirty = True
                self.app.app_state_ui.funscript_preview_dirty = True
            return s3_results
        else:
            error_msg = s3_results.get("error", "Unknown Mixed S3 failure") if s3_results else "Mixed S3 returned None."
            self.logger.error(f"Mixed Stage 3 execution failed: {error_msg}")
            self.gui_event_queue.put(("stage3_status_update", f"Mixed S3 Failed: {error_msg}", "Failed"))
>>>>>>> 93371089
            return None

    def abort_stage_processing(self):
        if self.full_analysis_active and self.stage_thread and self.stage_thread.is_alive():
            self.logger.info("Aborting current analysis stage(s)...", extra={'status_message': True})
            self.stop_stage_event.set()
            self.current_analysis_stage = -1  # Mark as aborting

        else:
            self.logger.info("No analysis pipeline running to abort.", extra={'status_message': False})
        self.app.energy_saver.reset_activity_timer()

    def process_gui_events(self):
        if self.full_analysis_active or self.refinement_analysis_active:
            if hasattr(self.app, 'energy_saver'):
                self.app.energy_saver.reset_activity_timer()

        fm = self.app.file_manager
        fs_proc = self.app.funscript_processor
        while not self.gui_event_queue.empty():
            try:
                queue_item = self.gui_event_queue.get_nowait()
                if not isinstance(queue_item, tuple) or len(queue_item) < 2:
                    continue

                event_type, data1, data2 = queue_item[0], queue_item[1], queue_item[2] if len(queue_item) > 2 else None

                if event_type == "stage1_progress_update":
                    prog_val, prog_data = data1, data2
                    if isinstance(prog_data, dict):
                        self.stage1_progress_value = prog_val if prog_val != -1.0 else self.stage1_progress_value
                        self.stage1_progress_label = str(prog_data.get("message", ""))
                        t_el, avg_fps, instant_fps, eta = prog_data.get("time_elapsed", 0.0), prog_data.get("avg_fps", 0.0), prog_data.get("instant_fps", 0.0), prog_data.get("eta", 0.0)
                        self.stage1_time_elapsed_str = f"{int(t_el // 3600):02d}:{int((t_el % 3600) // 60):02d}:{int(t_el % 60):02d}"
                        self.stage1_processing_fps_str = f"{int(avg_fps)} FPS"
                        self.stage1_instant_fps_str = f"{int(instant_fps)} FPS"
                        if math.isnan(eta) or math.isinf(eta):
                            self.stage1_eta_str = "Calculating..."
                        elif eta > 0:
                            self.stage1_eta_str = f"{int(eta // 3600):02d}:{int((eta % 3600) // 60):02d}:{int(eta % 60):02d}"
                        else:
                            self.stage1_eta_str = "Done"
                elif event_type == "stage1_status_update":
                    self.stage1_status_text = str(data1)
                    if data2 is not None: self.stage1_progress_label = str(data2)
                elif event_type == "stage1_completed":
                    self.stage1_final_elapsed_time_str = str(data1)
                    self.stage1_final_fps_str = str(data2)
                    self.stage1_status_text = "Completed"
                    self.stage1_progress_value = 1.0
                elif event_type == "preprocessed_video_loaded":
                    # Handle the event when preprocessed video is loaded after Stage 1
                    if isinstance(data1, dict):
                        preprocessed_info = data1
                        message = preprocessed_info.get("message", "Preprocessed video loaded")
                        # Update status message and log info
                        self.app.logger.info(message, extra={'status_message': True})
                        # Update UI info panel if available
                        if hasattr(self.app, 'set_status_message'):
                            self.app.set_status_message(message)
                elif event_type == "stage1_queue_update":
                    queue_data = data1
                    if isinstance(queue_data, dict):
                        self.stage1_frame_queue_size = queue_data.get("frame_q_size", self.stage1_frame_queue_size)
                        self.stage1_result_queue_size = queue_data.get("result_q_size", self.stage1_result_queue_size)
                elif event_type == "stage2_dual_progress":
                    main_step_info, sub_step_info = data1, data2
                    if isinstance(main_step_info, tuple) and len(main_step_info) == 3:
                        main_current, total_main, main_name = main_step_info
                        self.stage2_main_progress_value = float(main_current) / total_main if total_main > 0 else 0.0
                        self.stage2_main_progress_label = f"{main_name} ({int(main_current)}/{int(total_main)})"

                    # --- Handle both tuple (for simple steps) and dict (for complex steps) ---
                    if isinstance(sub_step_info, dict):
                        # This is our new, detailed progress payload
                        sub_current = sub_step_info.get("current", 0)
                        sub_total = sub_step_info.get("total", 0)
                        self.stage2_sub_progress_value = float(sub_current) / sub_total if sub_total > 0 else 0.0
                        self.stage2_sub_progress_label = f"{sub_step_info.get('message', '')} ({sub_current}/{sub_total})"

                        t_el = sub_step_info.get("time_elapsed", 0.0)
                        fps = sub_step_info.get("fps", 0.0)
                        eta = sub_step_info.get("eta", 0.0)

                        self.stage2_sub_time_elapsed_str = f"{int(t_el // 3600):02d}:{int((t_el % 3600) // 60):02d}:{int(t_el % 60):02d}"
                        self.stage2_sub_processing_fps_str = f"{int(fps)} FPS"
                        if math.isnan(eta) or math.isinf(eta) or eta <= 0:
                            self.stage2_sub_eta_str = "N/A"
                        else:
                            self.stage2_sub_eta_str = f"{int(eta // 3600):02d}:{int((eta % 3600) // 60):02d}:{int(eta % 60):02d}"

                    elif isinstance(sub_step_info, tuple) and len(sub_step_info) == 3:
                        # Fallback for simple steps that don't provide timing info
                        sub_current, sub_total, sub_name = sub_step_info
                        self.stage2_sub_progress_value = float(sub_current) / sub_total if sub_total > 0 else 0.0
                        self.stage2_sub_progress_label = f"{sub_name} ({int(sub_current)}/{int(sub_total)})"
                        self.stage2_sub_time_elapsed_str, self.stage2_sub_processing_fps_str, self.stage2_sub_eta_str = "", "", ""
                elif event_type == "stage2_status_update":
                    self.stage2_status_text = str(data1)
                    if data2 is not None:
                        self.stage2_progress_label = str(data2)
                elif event_type == "stage2_completed":
                    self.stage2_final_elapsed_time_str = str(data1)
                    self.stage2_status_text = "Completed"
                    self.stage2_main_progress_value = 1.0
                    self.stage2_sub_progress_value = 1.0
                elif event_type == "stage2_results_success":
                    packaged_data, s2_overlay_path_written = data1, data2
                    results_dict = packaged_data.get("results_dict", {})
                    video_segments_data = results_dict.get("video_segments", [])
                    # Use the same flag to protect chapters during a 2-Stage run.
                    # However, if there are no existing chapters, always update them
                    should_update_chapters = (self.force_rerun_stage2_segmentation or 
                                            len(fs_proc.video_chapters) == 0)
                    
                    if should_update_chapters:
                        if self.force_rerun_stage2_segmentation:
                            self.logger.info("Overwriting chapters with new 2-Stage analysis results as requested.")
                        else:
                            self.logger.info("No existing chapters found - populating with new 2-Stage analysis results.")
                        fs_proc.video_chapters.clear()
                        if isinstance(video_segments_data, list):
                            for seg_data in video_segments_data:
                                if isinstance(seg_data, dict):
                                    fs_proc.video_chapters.append(VideoSegment.from_dict(seg_data))
                    else:
                        self.app.logger.info("Preserving existing chapters. Stage 2 funscript generated without altering chapters.")

                    # Get the generated actions from Stage 2
                    primary_actions = results_dict.get("primary_actions", [])
                    secondary_actions = results_dict.get("secondary_actions", [])

                    # Get the application's current axis settings
                    axis_mode = self.app.tracking_axis_mode
                    target_timeline = self.app.single_axis_output_target

                    self.app.logger.info(f"Applying 2-Stage results with axis mode: {axis_mode} and target: {target_timeline}.")

                    if axis_mode == "both":
                        # Overwrite both timelines with the new results.
                        fs_proc.clear_timeline_history_and_set_new_baseline(1, primary_actions, "Stage 2 (Primary)")
                        fs_proc.clear_timeline_history_and_set_new_baseline(2, secondary_actions, "Stage 2 (Secondary)")

                    elif axis_mode == "vertical":
                        # Overwrite ONLY the target timeline, leaving the other one completely untouched.
                        if target_timeline == "primary":
                            self.app.logger.info("Writing to Timeline 1, Timeline 2 is untouched.")
                            fs_proc.clear_timeline_history_and_set_new_baseline(1, primary_actions, "Stage 2 (Vertical)")
                        else:  # Target is secondary
                            self.app.logger.info("Writing to Timeline 2, Timeline 1 is untouched.")
                            fs_proc.clear_timeline_history_and_set_new_baseline(2, primary_actions, "Stage 2 (Vertical)")

                    elif axis_mode == "horizontal":
                        # Overwrite ONLY the target timeline with the secondary (horizontal) actions.
                        if target_timeline == "primary":
                            self.app.logger.info("Writing horizontal data to Timeline 1, Timeline 2 is untouched.")
                            fs_proc.clear_timeline_history_and_set_new_baseline(1, secondary_actions, "Stage 2 (Horizontal)")
                        else:  # Target is secondary
                            self.app.logger.info("Writing horizontal data to Timeline 2, Timeline 1 is untouched.")
                            fs_proc.clear_timeline_history_and_set_new_baseline(2, secondary_actions, "Stage 2 (Horizontal)")

                    self.stage2_status_text = "S2 Completed. Results Processed."
                    self.app.project_manager.project_dirty = True
                    self.logger.info("Processed Stage 2 results.")

                elif event_type == "stage2_results_success_segments_only":
                    video_segments_data = data1

                    # Only modify chapters if the user forced a re-run of segmentation.
                    if self.force_rerun_stage2_segmentation:
                        self.logger.info("Overwriting chapters with new segmentation results as requested.")
                        fs_proc.video_chapters.clear()  # Now safe inside the check
                        if isinstance(video_segments_data, list):
                            for seg_data in video_segments_data:
                                if isinstance(seg_data, dict):
                                    fs_proc.video_chapters.append(VideoSegment.from_dict(seg_data))
                    else:
                        self.logger.info("Preserving existing chapters. S2 segmentation was not re-run.")

                    self.stage2_status_text = "S2 Segmentation Processed."
                    self.app.project_manager.project_dirty = True
                elif event_type == "load_s2_overlay":
                    overlay_path = data1
                    if overlay_path and os.path.exists(overlay_path):
                        self.logger.info(f"Loading generated Stage 2 overlay data from: {overlay_path}")
                        fm.load_stage2_overlay_data(overlay_path)
                elif event_type == "stage3_progress_update":
                    prog_data = data1
                    if isinstance(prog_data, dict):
                        chap_idx = prog_data.get('current_chapter_idx', 0)
                        total_chaps = prog_data.get('total_chapters', 0)
                        chap_name = prog_data.get('chapter_name', '')
                        chunk_idx = prog_data.get('current_chunk_idx', 0)
                        total_chunks = prog_data.get('total_chunks', 0)

                        self.stage3_current_segment_label = f"Chapter: {chap_idx}/{total_chaps} ({chap_name})"
                        self.stage3_overall_progress_label = f"Overall Task: Chunk {chunk_idx}/{total_chunks}"

                        self.stage3_segment_progress_value = prog_data.get('segment_progress', 0.0)
                        self.stage3_overall_progress_value = prog_data.get('overall_progress', 0.0)
                        processed_overall = prog_data.get('total_frames_processed_overall', 0)
                        to_process_overall = prog_data.get('total_frames_to_process_overall', 0)
                        if to_process_overall > 0:
                            self.stage3_overall_progress_label = f"Overall S3: {processed_overall}/{to_process_overall}"
                        else:
                            self.stage3_overall_progress_label = f"Overall S3: {self.stage3_overall_progress_value * 100:.0f}%"
                        self.stage3_status_text = "Running Stage 3 (Optical Flow)..."
                        t_el_s3, fps_s3, eta_s3 = prog_data.get("time_elapsed", 0.0), prog_data.get("fps", 0.0), prog_data.get("eta", 0.0)
                        self.stage3_time_elapsed_str = f"{int(t_el_s3 // 3600):02d}:{int((t_el_s3 % 3600) // 60):02d}:{int(t_el_s3 % 60):02d}" if not math.isnan(t_el_s3) else "Calculating..."
                        self.stage3_processing_fps_str = f"{fps_s3:.1f} FPS" if not math.isnan(fps_s3) else "N/A FPS"

                        is_s3_done = (chunk_idx >= total_chunks and total_chunks > 0)

                        if math.isnan(eta_s3) or math.isinf(eta_s3):
                            self.stage3_eta_str = "Calculating..."
                        elif eta_s3 > 1.0 and not is_s3_done:
                            self.stage3_eta_str = f"{int(eta_s3 // 3600):02d}:{int((eta_s3 % 3600) // 60):02d}:{int(eta_s3 % 60):02d}"
                        else:
                            self.stage3_eta_str = "Done"
                elif event_type == "stage3_status_update":
                    self.stage3_status_text = str(data1)
                    if data2 is not None: self.stage3_overall_progress_label = str(data2)
                elif event_type == "stage3_completed":
                    self.stage3_final_elapsed_time_str = str(data1)
                    self.stage3_final_fps_str = str(data2)
                    self.stage3_status_text = "Completed"
                    self.stage3_overall_progress_value = 1.0
                elif event_type == "analysis_message":
                    payload = data1 if isinstance(data1, dict) else {}
                    status_override = payload.get("status", data2)
                    log_msg = payload.get("message", str(data1))

                    if status_override == "Completed":
                        if log_msg:
                            self.logger.info(log_msg, extra={'status_message': True})
                        # Delegate all finalization logic to the main app logic controller
                        self.app.on_offline_analysis_completed(payload)

                    elif status_override == "Aborted":
                        if self.current_analysis_stage == 1 or self.stage1_status_text.startswith(
                            "Running"): self.stage1_status_text = "S1 Aborted."
                        if self.current_analysis_stage == 2 or self.stage2_status_text.startswith(
                            "Running"): self.stage2_status_text = "S2 Aborted."
                        if self.current_analysis_stage == 3 or self.stage3_status_text.startswith(
                            "Running"): self.stage3_status_text = "S3 Aborted."
                        # Signal batch loop to continue on abort
                        if self.app.is_batch_processing_active and hasattr(self.app, 'save_and_reset_complete_event'):
                            self.logger.debug(f"Signaling batch loop to continue after handling '{status_override}' status.")
                            self.app.save_and_reset_complete_event.set()

                    elif status_override == "Failed":
                        if self.current_analysis_stage == 1 or self.stage1_status_text.startswith("Running"): self.stage1_status_text = "S1 Failed."
                        if self.current_analysis_stage == 2 or self.stage2_status_text.startswith("Running"): self.stage2_status_text = "S2 Failed."
                        if self.current_analysis_stage == 3 or self.stage3_status_text.startswith("Running"): self.stage3_status_text = "S3 Failed."
                        # Signal batch loop to continue on failure
                        if self.app.is_batch_processing_active and hasattr(self.app, 'save_and_reset_complete_event'):
                            self.logger.debug(f"Signaling batch loop to continue after handling '{status_override}' status.")
                            self.app.save_and_reset_complete_event.set()

                elif event_type == "refinement_completed":
                    payload = data1
                    chapter = payload.get('chapter')
                    new_actions = payload.get('new_actions')

                    if chapter and new_actions:
                        self.app.funscript_processor.apply_interactive_refinement(chapter, new_actions)

                else:
                    self.logger.warning(f"Unknown GUI event type received: {event_type}")
            except Exception as e:
                self.logger.error(f"Error processing GUI event in AppLogic's StageProcessor: {e}", exc_info=True)

    def shutdown_app_threads(self):
        self.stop_stage_event.set()
        if self.stage_thread and self.stage_thread.is_alive():
            self.logger.info("Waiting for app stage processing thread to finish...", extra={'status_message': False})
            self.stage_thread.join(timeout=5.0)
            if self.stage_thread.is_alive():
                self.logger.warning("App stage processing thread did not finish cleanly.", extra={'status_message': False})
            else:
                self.logger.info("App stage processing thread finished.", extra={'status_message': False})
        self.stage_thread = None

    # REFACTORED replaces duplicate code in __init__ and deals with edge cases (ie 'None' values)
    def update_settings_from_app(self):
        prod_usr = self.app_settings.get("num_producers_stage1")
        cons_usr = self.app_settings.get("num_consumers_stage1")
        self.save_preprocessed_video = self.app_settings.get("save_preprocessed_video", False)

        if not prod_usr or not cons_usr:
            cpu_cores = os.cpu_count() or 4
            self.num_producers_stage1 = max(1, min(5, cpu_cores // 2 - 2) if cpu_cores > 4 else 1)
            self.num_consumers_stage1 = max(1, min(9, cpu_cores // 2 + 2) if cpu_cores > 4 else 1)
        else:
            self.num_producers_stage1 = prod_usr
            self.num_consumers_stage1 = cons_usr

    def save_settings_to_app(self):
        self.app_settings.set("num_producers_stage1", self.num_producers_stage1)
        self.app_settings.set("num_consumers_stage1", self.num_consumers_stage1)
        self.app_settings.set("save_preprocessed_video", self.save_preprocessed_video)

    def get_project_save_data(self) -> Dict:
        return {
            "stage1_output_msgpack_path": self.app.file_manager.stage1_output_msgpack_path,
            "stage2_overlay_msgpack_path": self.app.file_manager.stage2_output_msgpack_path,
            "stage2_database_path": getattr(self.app, 's2_sqlite_db_path', None),
            "stage2_status_text": self.stage2_status_text,
            "stage3_status_text": self.stage3_status_text,
        }

    def _validate_preprocessed_artifacts(self, msgpack_path: str, video_path: str) -> bool:
        """
        Validates that preprocessed artifacts are complete and consistent.

        Args:
            msgpack_path: Path to the msgpack file
            video_path: Path to the preprocessed video file

        Returns:
            True if artifacts are valid and consistent, False otherwise
        """
        try:
            # Import validation functions from stage_1_cd
            from detection.cd.stage_1_cd import _validate_preprocessed_file_completeness, _validate_preprocessed_video_completeness

            if not self.app.processor or not self.app.processor.video_info:
                self.logger.warning("Cannot validate preprocessed artifacts: video info not available")
                return False

            expected_frames = self.app.processor.video_info.get('total_frames', 0)
            expected_fps = self.app.processor.video_info.get('fps', 30.0)

            if expected_frames <= 0:
                self.logger.warning("Cannot validate preprocessed artifacts: invalid frame count")
                return False

            # Validate msgpack file
            if not _validate_preprocessed_file_completeness(msgpack_path, expected_frames, self.logger):
                self.logger.warning(f"Preprocessed msgpack validation failed: {os.path.basename(msgpack_path)}")
                return False

            # Validate video file if it exists
            if os.path.exists(video_path):
                if not _validate_preprocessed_video_completeness(video_path, expected_frames, expected_fps, self.logger):
                    self.logger.warning(f"Preprocessed video validation failed: {os.path.basename(video_path)}")
                    return False

            self.logger.info("Preprocessed artifacts validation passed")
            return True

        except Exception as e:
            self.logger.error(f"Error validating preprocessed artifacts: {e}")
            return False

    def update_project_specific_settings(self, project_data: Dict):
        self.stage2_status_text = project_data.get("stage2_status_text", "Not run.")
        self.stage3_status_text = project_data.get("stage3_status_text", "Not run.")
        self.stage2_progress_value, self.stage2_progress_label = 0.0, ""
        self.stage2_main_progress_value, self.stage2_main_progress_label = 0.0, ""
        self.stage2_sub_progress_value, self.stage2_sub_progress_label = 0.0, ""
        self.stage3_current_segment_label, self.stage3_segment_progress_value = "", 0.0
        self.stage3_overall_progress_label, self.stage3_overall_progress_value = "", 0.0
        self.stage3_time_elapsed_str, self.stage3_processing_fps_str, self.stage3_eta_str = "00:00:00", "0 FPS", "N/A"<|MERGE_RESOLUTION|>--- conflicted
+++ resolved
@@ -19,14 +19,7 @@
 import detection.cd.stage_2_cd as stage2_module
 #import detection.stage_2_orchestrator as stage2_module
 import detection.cd.stage_3_of_processor as stage3_module
-<<<<<<< HEAD
-try:
-    import detection.cd.stage_3_mixed_processor as stage3_mixed_module
-except Exception:
-    stage3_mixed_module = None
-=======
 import detection.cd.stage_3_mixed_processor as stage3_mixed_module
->>>>>>> 93371089
 
 from config import constants
 from config.constants import TrackerMode
@@ -1118,12 +1111,9 @@
             db_path = file_paths.get('database')
             overlay_path = file_paths.get('overlay_msgpack')
             
-<<<<<<< HEAD
-=======
             # DEBUG: Log initial data
             self.logger.info(f"DEBUG _load_existing_stage2_data: db_path={db_path}, overlay_path={overlay_path}")
-            
->>>>>>> 93371089
+
             loaded_data = {
                 "video_segments": [],
                 "atr_segments_objects": [],
@@ -1139,7 +1129,6 @@
                     with sqlite3.connect(db_path) as conn:
                         cursor = conn.cursor()
                         
-<<<<<<< HEAD
                         # Load segments data
                         segment_tables = ['atr_segments', 'segments']
                         for table_name in segment_tables:
@@ -1164,107 +1153,6 @@
                                         loaded_data["atr_segments_objects"].append(segment)
                                     break  # Use first successful table
                             except sqlite3.Error:
-=======
-                        # DEBUG: First, explore the database schema
-                        cursor.execute("SELECT name FROM sqlite_master WHERE type='table'")
-                        tables = [row[0] for row in cursor.fetchall()]
-                        self.logger.info(f"DEBUG: Available database tables: {tables}")
-                        
-                        # Load segments data
-                        segment_tables = ['atr_segments', 'segments']
-                        for table_name in segment_tables:
-                            if table_name not in tables:
-                                continue
-                                
-                            try:
-                                # DEBUG: Examine table structure
-                                cursor.execute(f"PRAGMA table_info({table_name})")
-                                columns = cursor.fetchall()
-                                column_names = [col[1] for col in columns]
-                                self.logger.info(f"DEBUG: Table {table_name} columns: {column_names}")
-                                
-                                cursor.execute(f"SELECT * FROM {table_name} LIMIT 5")
-                                segments_data = cursor.fetchall()
-                                
-                                if segments_data:
-                                    self.logger.info(f"DEBUG: Sample {table_name} data (first 3 rows):")
-                                    for i, row in enumerate(segments_data[:3]):
-                                        self.logger.info(f"DEBUG:   Row {i}: {row}")
-                                    
-                                    # Convert to expected format
-                                    from application.utils.video_segment import VideoSegment
-                                    
-                                    # Get all rows for processing
-                                    cursor.execute(f"SELECT * FROM {table_name}")
-                                    all_segments_data = cursor.fetchall()
-                                    
-                                    for segment_row in all_segments_data:
-                                        self.logger.info(f"DEBUG: Processing segment row: {segment_row}")
-                                        
-                                        # Try to map columns based on the actual schema
-                                        if 'major_position' in column_names:
-                                            # This looks like ATR segments table
-                                            major_position_idx = column_names.index('major_position')
-                                            start_frame_idx = column_names.index('start_frame_id') if 'start_frame_id' in column_names else 1
-                                            end_frame_idx = column_names.index('end_frame_id') if 'end_frame_id' in column_names else 2
-                                            
-                                            major_position = segment_row[major_position_idx] if len(segment_row) > major_position_idx else "unknown"
-                                            start_frame = segment_row[start_frame_idx] if len(segment_row) > start_frame_idx else 0
-                                            end_frame = segment_row[end_frame_idx] if len(segment_row) > end_frame_idx else 0
-                                            
-                                            self.logger.info(f"DEBUG: Extracted major_position='{major_position}' (type: {type(major_position)}), "
-                                                           f"start_frame={start_frame}, end_frame={end_frame}")
-                                            
-                                            # Map from major position to proper chapter names
-                                            position_mapping = {
-                                                'Handjob': ('HJ', 'Hand Job'),
-                                                'Blowjob': ('BJ', 'Blow Job'),  
-                                                'CG/Miss.': ('CG/Miss', 'Cowgirl / Missionary'),
-                                                'Cowgirl / Missionary': ('CG/Miss', 'Cowgirl / Missionary')
-                                            }
-                                            
-                                            if major_position in position_mapping:
-                                                short_name, long_name = position_mapping[major_position]
-                                            else:
-                                                # Use the major_position as-is if not in mapping
-                                                short_name = str(major_position)[:10]  # Truncate to reasonable length
-                                                long_name = str(major_position)
-                                            
-                                            self.logger.info(f"DEBUG: Mapped to short_name='{short_name}', long_name='{long_name}'")
-                                            
-                                            # Basic segment reconstruction using proper mapping
-                                            segment = VideoSegment(
-                                                start_frame_id=start_frame,
-                                                end_frame_id=end_frame,
-                                                class_id=1,  # Default class ID
-                                                class_name=short_name,  # Use mapped short name
-                                                segment_type="SexAct",
-                                                position_short_name=short_name,
-                                                position_long_name=long_name
-                                            )
-                                        else:
-                                            # Fallback to old logic for unknown schema
-                                            self.logger.warning(f"DEBUG: Unknown table schema for {table_name}, using fallback logic")
-                                            segment = VideoSegment(
-                                                start_frame_id=segment_row[1] if len(segment_row) > 1 else 0,
-                                                end_frame_id=segment_row[2] if len(segment_row) > 2 else 0,
-                                                class_id=segment_row[3] if len(segment_row) > 3 else 1,
-                                                class_name=segment_row[4] if len(segment_row) > 4 else "unknown",
-                                                segment_type="SexAct",
-                                                position_short_name=segment_row[4] if len(segment_row) > 4 else "HJ",
-                                                position_long_name=segment_row[4] if len(segment_row) > 4 else "Hand Job"
-                                            )
-                                        
-                                        self.logger.info(f"DEBUG: Created VideoSegment - position_short_name='{segment.position_short_name}', "
-                                                       f"position_long_name='{segment.position_long_name}'")
-                                        
-                                        loaded_data["video_segments"].append(segment)
-                                        loaded_data["atr_segments_objects"].append(segment)
-                                    
-                                    break  # Use first successful table
-                            except sqlite3.Error as e:
-                                self.logger.warning(f"DEBUG: Failed to load from table {table_name}: {e}")
->>>>>>> 93371089
                                 continue
                                 
                         # Load frame objects from database for Stage 3
@@ -1693,7 +1581,6 @@
             self.gui_event_queue.put(("stage3_status_update", f"S3 Failed: {error_msg}", "Failed"))
             return None
 
-<<<<<<< HEAD
     def _execute_stage3_mixed_module(self, atr_segments_objects: List[Any], preprocessed_video_path: Optional[str]) -> Optional[Dict[str, Any]]:
         """Execute Mixed Stage 3 processing using stage_3_mixed_processor if available."""
         if stage3_mixed_module is None:
@@ -1726,134 +1613,6 @@
             return results
         except Exception as e:
             self.logger.error(f"Stage 3 Mixed execution failed: {e}", exc_info=True)
-=======
-    def _execute_mixed_stage_processing(self, atr_segments_objects: List[Any], preprocessed_video_path: Optional[str], s2_output_data: Dict[str, Any]) -> bool:
-        """Wrapper to call the new Mixed Stage 3 processing module."""
-        fs_proc = self.app.funscript_processor
-
-        if not self.app.file_manager.video_path:
-            self.logger.error("Mixed Stage 3: Video path not available.")
-            self.gui_event_queue.put(("stage3_status_update", "Error: Video path missing", "Error"))
-            return False
-
-        if not stage3_mixed_module:
-            self.logger.error("Mixed Stage 3: Mixed processing module (stage3_mixed_module) not loaded.")
-            self.gui_event_queue.put(("stage3_status_update", "Error: Mixed S3 Module missing", "Error"))
-            return False
-
-        # Build tracker config (reuse existing stage 3 config)
-        tracker_config_s3 = {
-            "confidence_threshold": self.app_settings.get('tracker_confidence_threshold', 0.4),
-            "roi_padding": self.app_settings.get('tracker_roi_padding', 20),
-            "roi_update_interval": self.app_settings.get('s3_roi_update_interval', constants.DEFAULT_ROI_UPDATE_INTERVAL),
-            "roi_smoothing_factor": self.app_settings.get('tracker_roi_smoothing_factor', constants.DEFAULT_ROI_SMOOTHING_FACTOR),
-            "dis_flow_preset": self.app_settings.get('tracker_dis_flow_preset', "ULTRAFAST"),
-            "target_size_preprocess": self.app.tracker.target_size_preprocess if self.app.tracker else (640, 640),
-            "flow_history_window_smooth": self.app_settings.get('tracker_flow_history_window_smooth', 3),
-            "adaptive_flow_scale": self.app_settings.get('tracker_adaptive_flow_scale', True),
-            "use_sparse_flow": self.app_settings.get('tracker_use_sparse_flow', False),
-            "base_amplification_factor": self.app_settings.get('tracker_base_amplification', constants.DEFAULT_LIVE_TRACKER_BASE_AMPLIFICATION),
-            "class_specific_amplification_multipliers": self.app_settings.get('tracker_class_specific_multipliers', constants.DEFAULT_CLASS_AMP_MULTIPLIERS),
-            "y_offset": self.app_settings.get('tracker_y_offset', constants.DEFAULT_LIVE_TRACKER_Y_OFFSET),
-            "x_offset": self.app_settings.get('tracker_x_offset', constants.DEFAULT_LIVE_TRACKER_X_OFFSET),
-            "sensitivity": self.app_settings.get('tracker_sensitivity', constants.DEFAULT_LIVE_TRACKER_SENSITIVITY),
-            "oscillation_grid_size": self.app_settings.get('oscillation_detector_grid_size', 20),
-            "oscillation_sensitivity": self.app_settings.get('oscillation_detector_sensitivity', 1.0)
-        }
-
-        video_fps_s3 = 30.0
-        if self.app.processor and self.app.processor.video_info:
-            video_fps_s3 = self.app.processor.video_info.get('fps', 30.0)
-            if video_fps_s3 <= 0: video_fps_s3 = 30.0
-        elif self.app.project_manager.current_project_data and \
-                self.app.project_manager.current_project_data.get('video_info'):
-            video_fps_s3 = self.app.project_manager.current_project_data['video_info'].get('fps', 30.0)
-            if video_fps_s3 <= 0: video_fps_s3 = 30.0
-
-        common_app_config_s3 = {
-            "yolo_det_model_path": self.app.yolo_det_model_path,
-            "yolo_pose_model_path": self.app.yolo_pose_model_path,
-            "yolo_input_size": self.app.yolo_input_size,
-            "video_fps": video_fps_s3,
-            "output_delay_frames": self.app.tracker.output_delay_frames if self.app.tracker else 0,
-            "num_warmup_frames_s3": self.app_settings.get('s3_num_warmup_frames', 10 + (self.app.tracker.output_delay_frames if self.app.tracker else 0)),
-            "roi_narrow_factor_hjbj": self.app_settings.get("roi_narrow_factor_hjbj", constants.DEFAULT_ROI_NARROW_FACTOR_HJBJ),
-            "min_roi_dim_hjbj": self.app_settings.get("min_roi_dim_hjbj", constants.DEFAULT_MIN_ROI_DIM_HJBJ),
-            "tracking_axis_mode": self.app.tracking_axis_mode,
-            "single_axis_output_target": self.app.single_axis_output_target,
-            "s3_show_roi_debug": self.app_settings.get("s3_show_roi_debug", False),
-            "hardware_acceleration_method": self.app.hardware_acceleration_method,
-            "available_ffmpeg_hwaccels": self.app.available_ffmpeg_hwaccels,
-            "video_type": self.app.processor.video_type_setting if self.app.processor else "auto",
-            "vr_input_format": self.app.processor.vr_input_format if self.app.processor else "he",
-            "vr_fov": self.app.processor.vr_fov if self.app.processor else 190,
-            "vr_pitch": self.app.processor.vr_pitch if self.app.processor else 0,
-            "s3_chunk_size": self.app.app_settings.get("s3_chunk_size", 1000),
-            "s3_overlap_size": self.app.app_settings.get("s3_overlap_size", 30)
-        }
-
-        # Get SQLite database path from app instance
-        sqlite_db_path = getattr(self.app, 's2_sqlite_db_path', None)
-
-        # Call the mixed stage processor
-        s3_results = stage3_mixed_module.perform_mixed_stage_analysis(
-            video_path=self.app.file_manager.video_path,
-            preprocessed_video_path_arg=preprocessed_video_path,
-            atr_segments_list=atr_segments_objects,
-            s2_frame_objects_map=self.app.s2_frame_objects_map_for_s3,
-            tracker_config=tracker_config_s3,
-            common_app_config=common_app_config_s3,
-            progress_callback=self.on_stage3_progress,
-            stop_event=self.stop_stage_event,
-            parent_logger=self.logger,
-            sqlite_db_path=sqlite_db_path
-        )
-
-        # Clear Stage 2 memory map immediately after Mixed Stage 3 starts processing
-        if hasattr(self.app, 's2_frame_objects_map_for_s3') and self.app.s2_frame_objects_map_for_s3:
-            map_size = len(self.app.s2_frame_objects_map_for_s3)
-            self.app.s2_frame_objects_map_for_s3 = None
-            self.logger.info(f"[Memory] Cleared Stage 2 data map ({map_size} frames) early to reduce memory pressure")
-            gc.collect()
-
-        if self.stop_stage_event.is_set(): return False
-
-        if s3_results and "error" not in s3_results:
-            final_s3_primary_actions = s3_results.get("primary_actions", [])
-            final_s3_secondary_actions = s3_results.get("secondary_actions", [])
-            self.logger.info(f"Mixed Stage 3 generated {len(final_s3_primary_actions)} primary and {len(final_s3_secondary_actions)} secondary actions.")
-
-            range_is_active, range_start_f, range_end_f_effective = fs_proc.get_effective_scripting_range()
-            op_desc_s3 = "Mixed Stage 3"
-            video_total_frames_s3 = self.app.processor.total_frames if self.app.processor else 0
-            video_duration_ms_s3 = fs_proc.frame_to_ms(video_total_frames_s3 - 1) if video_total_frames_s3 > 0 else 0
-
-            if range_is_active:
-                start_ms = fs_proc.frame_to_ms(range_start_f if range_start_f is not None else 0)
-                end_ms = fs_proc.frame_to_ms(range_end_f_effective) if range_end_f_effective is not None else video_duration_ms_s3
-                op_desc_s3_range = f"{op_desc_s3} (Range F{range_start_f or 'Start'}-{range_end_f_effective if range_end_f_effective is not None else 'End'})"
-                fs_proc.clear_actions_in_range_and_inject_new(1, final_s3_primary_actions, start_ms, end_ms, op_desc_s3_range + " (T1)")
-                fs_proc.clear_actions_in_range_and_inject_new(2, final_s3_secondary_actions, start_ms, end_ms, op_desc_s3_range + " (T2)")
-            else:
-                fs_proc.clear_timeline_history_and_set_new_baseline(1, final_s3_primary_actions, op_desc_s3 + " (T1)")
-                fs_proc.clear_timeline_history_and_set_new_baseline(2, final_s3_secondary_actions, op_desc_s3 + " (T2)")
-
-            self.gui_event_queue.put(("stage3_status_update", "Mixed Stage 3 Completed.", "Done"))
-            self.app.project_manager.project_dirty = True
-
-            # Update chapters for GUI if video_segments are present
-            if "video_segments" in s3_results:
-                fs_proc.video_chapters.clear()
-                for seg_data in s3_results["video_segments"]:
-                    fs_proc.video_chapters.append(VideoSegment.from_dict(seg_data))
-                self.app.app_state_ui.heatmap_dirty = True
-                self.app.app_state_ui.funscript_preview_dirty = True
-            return s3_results
-        else:
-            error_msg = s3_results.get("error", "Unknown Mixed S3 failure") if s3_results else "Mixed S3 returned None."
-            self.logger.error(f"Mixed Stage 3 execution failed: {error_msg}")
-            self.gui_event_queue.put(("stage3_status_update", f"Mixed S3 Failed: {error_msg}", "Failed"))
->>>>>>> 93371089
             return None
 
     def abort_stage_processing(self):
