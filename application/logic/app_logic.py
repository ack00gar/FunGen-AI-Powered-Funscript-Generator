--- conflicted
+++ resolved
@@ -1637,11 +1637,7 @@
         if self.processor and self.processor.is_processing: self.processor.stop_processing()
         if self.stage_processor.full_analysis_active: self.stage_processor.abort_stage_processing()  # Signals thread
 
-<<<<<<< HEAD
         self.file_manager.close_video_action(clear_funscript_unconditionally=True, skip_tracker_reset=True)
-=======
-        self.file_manager.close_video_action(clear_funscript_unconditionally=True, skip_tracker_reset=(not for_new_project))
->>>>>>> 93371089
         self.funscript_processor.reset_state_for_new_project()
         self.funscript_processor.update_funscript_stats_for_timeline(1, "Project Reset")
         self.funscript_processor.update_funscript_stats_for_timeline(2, "Project Reset")
@@ -1820,11 +1816,7 @@
                 '3-stage': 0,
                 '2-stage': 1,
                 'oscillation-detector': 2,
-<<<<<<< HEAD
-                '3-stage-mixed': 3,
-=======
                 '3-stage-mixed': 3  # Add new mixed mode index
->>>>>>> 93371089
             }
             # Set the batch processing index, which the batch thread now uses
             self.batch_processing_method_idx = mode_to_idx_map.get(args.mode, 0)
@@ -1835,12 +1827,7 @@
             self.batch_apply_ultimate_autotune = args.autotune
             self.batch_copy_funscript_to_video_location = args.copy
             self.batch_apply_post_processing = True  # Assume always on for CLI
-<<<<<<< HEAD
             self.batch_generate_roll_file = (args.mode in ('3-stage', '3-stage-mixed'))
-=======
-            self.batch_generate_roll_file = (args.mode in ['3-stage', '3-stage-mixed'])
->>>>>>> 93371089
-
             self.logger.info(f"Settings -> Overwrite: {args.overwrite}, Autotune: {args.autotune}, Copy to video location: {args.copy}")
 
             # 3. Set up and run the batch processing
