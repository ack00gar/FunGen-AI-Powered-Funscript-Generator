import os
import json
import orjson
import msgpack
import time
from typing import List, Optional, Dict, Tuple, Any

from application.utils import VideoSegment, check_write_access
from config.constants import PROJECT_FILE_EXTENSION, AUTOSAVE_FILE, DEFAULT_CHAPTER_FPS, APP_VERSION, FUNSCRIPT_METADATA_VERSION

class AppFileManager:
    def __init__(self, app_logic_instance):
        self.app = app_logic_instance
        self.logger = self.app.logger
        self.app_settings = self.app.app_settings

        self.video_path: str = ""
        self.funscript_path: str = ""
        self.loaded_funscript_path: str = ""
        self.stage1_output_msgpack_path: Optional[str] = None
        self.stage2_output_msgpack_path: Optional[str] = None
        self.preprocessed_video_path: Optional[str] = None
        self.last_dropped_files: Optional[List[str]] = None

    def _set_yolo_model_path_callback(self, filepath: str, model_type: str):
        """Callback for setting YOLO model paths from file dialogs."""
        if model_type == "detection":
            # Use the settings manager to set and persist the new path immediately.
            self.app.app_settings.set("yolo_det_model_path", filepath)

            # Also update the live application state.
            self.app.yolo_detection_model_path_setting = filepath
            self.app.yolo_det_model_path = filepath
            if self.app.tracker:
                self.app.tracker.det_model_path = filepath

            self.logger.info(f"Stage 1 YOLO Detection model path set: {os.path.basename(filepath)}",
                             extra={'status_message': True})
        elif model_type == "pose":
            # Use the settings manager to set and persist the new path immediately.
            self.app.app_settings.set("yolo_pose_model_path", filepath)

            # Also update the live application state.
            self.app.yolo_pose_model_path_setting = filepath
            self.app.yolo_pose_model_path = filepath
            if self.app.tracker:
                self.app.tracker.pose_model_path = filepath

            self.logger.info(f"YOLO Pose model path set: {os.path.basename(filepath)}", extra={'status_message': True})

        # Mark the project as dirty because this setting can also be saved per-project.
        self.app.project_manager.project_dirty = True
        self.app.energy_saver.reset_activity_timer()

    def get_output_path_for_file(self, video_path: str, file_suffix: str) -> str:
        """
        Generates a full, absolute path for an output file within a video-specific subfolder
        inside the main configured output directory.
        """
        if not video_path:
            self.logger.error("Cannot get output path: video_path is empty.")
            return f"error_no_video_path{file_suffix}"

        output_folder_base = self.app.app_settings.get("output_folder_path", "output")
        video_basename = os.path.splitext(os.path.basename(video_path))[0]
        video_specific_output_dir = os.path.join(output_folder_base, video_basename)

        try:
            os.makedirs(video_specific_output_dir, exist_ok=True)
        except Exception as e:
            self.logger.error(f"Could not create output directory '{video_specific_output_dir}': {e}")
            video_specific_output_dir = output_folder_base
            os.makedirs(video_specific_output_dir, exist_ok=True)

        final_filename = video_basename + file_suffix
        # Ensure the returned path is always absolute
        return os.path.abspath(os.path.join(video_specific_output_dir, final_filename))

    def _parse_funscript_file(self, funscript_file_path: str) -> Tuple[Optional[List[Dict]], Optional[str], Optional[List[Dict]], Optional[float]]:
        """ Parses a funscript file using the high-performance orjson library. """
        try:
            with open(funscript_file_path, 'rb') as f:
                data = orjson.loads(f.read())

            actions_data = data.get("actions", [])
            if not isinstance(actions_data, list):
                return None, f"Invalid format: 'actions' is not a list in {os.path.basename(funscript_file_path)}.", None, None

            valid_actions = []
            for action in actions_data:
                if isinstance(action, dict) and "at" in action and "pos" in action:
                    try:
                        action["at"] = int(action["at"])
                        action["pos"] = int(action["pos"])
                        action["pos"] = min(max(action["pos"], 0), 100)
                        valid_actions.append(action)
                    except (ValueError, TypeError):  # orjson might raise TypeError
                        self.logger.warning(f"Skipping action with invalid at/pos types: {action}",
                                            extra={'status_message': False})
                else:
                    self.logger.warning(f"Skipping invalid action format: {action}", extra={'status_message': False})

            parsed_actions = sorted(valid_actions, key=lambda x: x["at"]) if valid_actions else []

            chapters_list_of_dicts = []
            chapters_fps_from_file: Optional[float] = None
            if "metadata" in data and isinstance(data["metadata"], dict):
                metadata = data["metadata"]
                if "chapters_fps" in metadata and isinstance(metadata["chapters_fps"], (int, float)):
                    chapters_fps_from_file = float(metadata["chapters_fps"])
                if "chapters" in metadata and isinstance(metadata["chapters"], list):
                    for chap_data_item in metadata["chapters"]:
                        if isinstance(chap_data_item,
                                      dict) and "name" in chap_data_item and "startTime" in chap_data_item and "endTime" in chap_data_item:
                            chapters_list_of_dicts.append(chap_data_item)
                        else:
                            self.logger.warning(f"Skipping malformed chapter data in Funscript: {chap_data_item}",
                                                extra={'status_message': True})
                    if chapters_list_of_dicts:
                        self.logger.info(
                            f"Found {len(chapters_list_of_dicts)} chapter entries in metadata of {os.path.basename(funscript_file_path)}.")

            return parsed_actions, None, chapters_list_of_dicts, chapters_fps_from_file
        except FileNotFoundError:
            return None, f"File not found: {os.path.basename(funscript_file_path)}", None, None
        except orjson.JSONDecodeError:  # <-- Catch the specific orjson exception
            return None, f"Error decoding JSON from {os.path.basename(funscript_file_path)}.", None, None
        except Exception as e:
            self.logger.error(f"Unexpected error loading funscript '{funscript_file_path}': {e}", exc_info=True,
                              extra={'status_message': True})
            return None, f"Error loading funscript: {str(e)}", None, None

    def save_raw_funscripts_after_generation(self, video_path: str):
        if not self.app.funscript_processor: return
        if not video_path: return

        primary_actions = self.app.funscript_processor.get_actions('primary')
        secondary_actions = self.app.funscript_processor.get_actions('secondary')
        chapters = self.app.funscript_processor.video_chapters
        self.logger.info("Saving raw (pre-post-processing) funscript backup to output folder...")

        if primary_actions:
            primary_path = self.get_output_path_for_file(video_path, "_t1_raw.funscript")
            self._save_funscript_file(primary_path, primary_actions, chapters)
        if secondary_actions:
            secondary_path = self.get_output_path_for_file(video_path, "_t2_raw.funscript")
            self._save_funscript_file(secondary_path, secondary_actions, None)

    def load_funscript_to_timeline(self, funscript_file_path: str, timeline_num: int = 1):
        actions, error_msg, chapters_as_dicts, chapters_fps_from_file = self._parse_funscript_file(funscript_file_path)
        funscript_processor = self.app.funscript_processor

        if error_msg:
            self.logger.error(error_msg, extra={'status_message': True})
            return

        if actions is None:  # Should be caught by error_msg, but as a safeguard
            self.logger.error(f"Failed to parse actions from {os.path.basename(funscript_file_path)}.",
                              extra={'status_message': True})
            return

        if not (self.app.processor and self.app.processor.tracker and self.app.processor.tracker.funscript):
            self.logger.warning(f"Cannot load to Timeline {timeline_num}: Tracker or Funscript object not available.",
                                extra={'status_message': True})
            return

        desc = f"Load T{timeline_num}: {os.path.basename(funscript_file_path)}"
        funscript_processor.clear_timeline_history_and_set_new_baseline(timeline_num, actions, desc)

        if timeline_num == 1:
            self.loaded_funscript_path = funscript_file_path  # T1's own loaded script
            self.funscript_path = funscript_file_path  # Project associated script (if T1)
            self.logger.info(
                f"Loaded {len(actions)} actions to Timeline 1 from {os.path.basename(funscript_file_path)}",
                extra={'status_message': True})

            # Load chapters only when loading to T1 and if video is present for FPS context
            if chapters_as_dicts:
                funscript_processor.video_chapters.clear()
                fps_for_conversion = DEFAULT_CHAPTER_FPS
                if chapters_fps_from_file and chapters_fps_from_file > 0:
                    fps_for_conversion = chapters_fps_from_file
                elif self.app.processor and self.app.processor.video_info and self.app.processor.fps > 0:
                    fps_for_conversion = self.app.processor.fps

                if fps_for_conversion <= 0:
                    self.logger.error(
                        f"Cannot convert chapter timecodes: FPS for conversion is invalid ({fps_for_conversion:.2f}). Chapters will not be loaded.",
                        extra={'status_message': True})
                else:
                    for chap_data in chapters_as_dicts:
                        try:
                            segment = VideoSegment.from_funscript_chapter_dict(chap_data, fps_for_conversion)
                            funscript_processor.video_chapters.append(segment)
                        except Exception as e:
                            self.logger.error(f"Error creating VideoSegment from Funscript chapter: {e}",
                                              extra={'status_message': True})
                    if funscript_processor.video_chapters:
                        funscript_processor.video_chapters.sort(key=lambda s: s.start_frame_id)
                        self.logger.info(
                            f"Loaded {len(funscript_processor.video_chapters)} chapters from {os.path.basename(funscript_file_path)} using FPS {fps_for_conversion:.2f}.")
            self.app.app_state_ui.heatmap_dirty = True
            self.app.app_state_ui.funscript_preview_dirty = True

        elif timeline_num == 2:
            self.logger.info(
                f"Loaded {len(actions)} actions to Timeline 2 from {os.path.basename(funscript_file_path)}",
                extra={'status_message': True})

        self.app.project_manager.project_dirty = True
        self.app.energy_saver.reset_activity_timer()

    def _get_funscript_data(self, filepath: str) -> Optional[Dict]:
        """Safely reads and returns the entire parsed dictionary from a funscript file."""
        if not os.path.exists(filepath):
            return None
        try:
            with open(filepath, 'rb') as f:
                data = orjson.loads(f.read())
            return data
        except Exception as e:
            self.logger.warning(f"Could not parse funscript data from file: {filepath}. Error: {e}")
            return None

    def _save_funscript_file(self, filepath: str, actions: List[Dict], chapters: Optional[List[VideoSegment]] = None):
        """
        A centralized, high-performance method to save a single funscript file.
        This is the single source of truth for funscript saving.
        """
        if not actions:
            self.logger.info(f"No actions to save to {os.path.basename(filepath)}.", extra={'status_message': True})
            return

        # --- Backup logic before saving ---
        if os.path.exists(filepath):
            try:
                check_write_access(filepath)
                # Create a unique backup filename with a Unix timestamp
                backup_path = f"{filepath}.{int(time.time())}.bak"
                os.rename(filepath, backup_path)
                self.logger.info(f"Created backup of existing file: {os.path.basename(backup_path)}")
            except Exception as e:
                self.logger.error(f"Failed to create backup for {os.path.basename(filepath)}: {e}")
                # We can decide whether to proceed with the overwrite or not.
                # For safety, let's proceed but the user is warned.

        sanitized_actions = [ {'at': int(action['at']), 'pos': int(action['pos'])} for action in actions]

        metadata = {
            "version": f"{FUNSCRIPT_METADATA_VERSION}",
            "chapters": []
        }

        # Add chapter data to the metadata dictionary if chapters are provided
        if chapters:
            current_fps = DEFAULT_CHAPTER_FPS
            if self.app.processor and self.app.processor.video_info and self.app.processor.fps > 0:
                current_fps = self.app.processor.fps
            else:
                self.logger.warning(
                    f"Video FPS not available for saving chapters in timecode format. Using default FPS: {DEFAULT_CHAPTER_FPS}. Timecodes may be inaccurate.",
                    extra={'status_message': True})

            metadata["chapters_fps"] = current_fps
            metadata["chapters"] = [chapter.to_funscript_chapter_dict(current_fps) for chapter in chapters]

        # Construct the final funscript data object
        funscript_data = {
            "version": "1.0",
            "author": f"FunGen beta {APP_VERSION}",
            "inverted": False,
            "range": 100,
            "actions": sorted(sanitized_actions, key=lambda x: x["at"]),
            "metadata": metadata
        }

        try:
            # Use orjson for high-performance writing
            with open(filepath, 'wb') as f:
                f.write(orjson.dumps(funscript_data))
            self.logger.info(f"Funscript saved to {os.path.basename(filepath)}",
                             extra={'status_message': True})
        except Exception as e:
            self.logger.error(f"Error saving funscript to '{filepath}': {e}",
                              extra={'status_message': True})

    def save_funscript_from_timeline(self, filepath: str, timeline_num: int):
        funscript_processor = self.app.funscript_processor
        actions = funscript_processor.get_actions('primary' if timeline_num == 1 else 'secondary')

        # Chapters are only saved for timeline 1
        chapters = funscript_processor.video_chapters if timeline_num == 1 else None

        # Call the centralized saving method
        self._save_funscript_file(filepath, actions, chapters)

        if timeline_num == 1:
            self.funscript_path = filepath
            self.loaded_funscript_path = filepath

        self.app.energy_saver.reset_activity_timer()

    def import_funscript_to_timeline(self, timeline_num: int):
        """Trigger file dialog to import funscript to specified timeline."""
        if hasattr(self.app, 'gui_instance') and self.app.gui_instance and self.app.gui_instance.file_dialog:
            self.app.gui_instance.file_dialog.show(
                is_save=False,
                title=f"Import Funscript to Timeline {timeline_num}",
                extension_filter="Funscript Files (*.funscript),*.funscript",
                callback=lambda filepath: self.load_funscript_to_timeline(filepath, timeline_num)
            )

    def import_stage2_overlay_data(self):
        """Trigger file dialog to import stage 2 overlay data."""
        if hasattr(self.app, 'gui_instance') and self.app.gui_instance and self.app.gui_instance.file_dialog:
            self.app.gui_instance.file_dialog.show(
                is_save=False,
                title="Import Stage 2 Overlay Data",
                extension_filter="MessagePack Files (*.msgpack),*.msgpack",
                callback=lambda filepath: self.load_stage2_overlay_data(filepath)
            )

    def open_video_dialog(self):
        """Trigger file dialog to open video file."""
        if hasattr(self.app, 'gui_instance') and self.app.gui_instance and self.app.gui_instance.file_dialog:
            self.app.gui_instance.file_dialog.show(
                is_save=False,
                title="Open Video",
                extension_filter="Video Files (*.mp4;*.avi;*.mov;*.mkv;*.wmv;*.flv;*.webm),*.mp4;*.avi;*.mov;*.mkv;*.wmv;*.flv;*.webm",
                callback=lambda filepath: self.open_video_from_path(filepath)
            )

    def save_funscripts_for_batch(self, video_path: str):
        """
        Automatically saves funscripts next to the video file using the centralized saver.
        This now correctly includes all metadata.
        """
        if not self.app.funscript_processor:
            self.app.logger.error("Funscript processor not available for saving.")
            return

        base, _ = os.path.splitext(video_path)
        primary_actions = self.app.funscript_processor.get_actions('primary')
        secondary_actions = self.app.funscript_processor.get_actions('secondary')
        chapters = self.app.funscript_processor.video_chapters
        save_next_to_video = self.app.app_settings.get("autosave_final_funscript_to_video_location", True)

        if primary_actions:
            if save_next_to_video:
                base, _ = os.path.splitext(video_path)
                primary_path = f"{base}_t1.funscript"
            else:
                primary_path = self.get_output_path_for_file(video_path, "_t1.funscript")
            self._save_funscript_file(primary_path, primary_actions, chapters)

        if secondary_actions:
            if save_next_to_video:
                base, _ = os.path.splitext(video_path)
                secondary_path = f"{base}_t2.funscript"
            else:
                secondary_path = self.get_output_path_for_file(video_path, "_t2.funscript")
            self._save_funscript_file(secondary_path, secondary_actions, None)

    def handle_video_file_load(self, file_path: str, is_project_load=False):
        # If this is a direct video load, first check if an associated project exists.
        # If it does, load that project instead. The project load will handle opening the video.
        if not is_project_load:
            potential_project_path = self.get_output_path_for_file(file_path, PROJECT_FILE_EXTENSION)
            if os.path.exists(potential_project_path):
                self.logger.info(f"Found existing project file for this video. Loading project: {os.path.basename(potential_project_path)}")
                # The load_project method will internally call this function again,
                # but with is_project_load=True, so this block won't re-run.
                self.app.project_manager.load_project(potential_project_path)
                return # End this function call here.

        # If we are here, it's either a project load, or a direct video load with no existing project file.
        self.video_path = file_path
        funscript_processor = self.app.funscript_processor
        stage_processor = self.app.stage_processor

        # This check now runs for ALL video loads, ensuring the app is always aware of the preprocessed file.
        potential_preprocessed_path = self.get_output_path_for_file(self.video_path, "_preprocessed.mkv")
        if os.path.exists(potential_preprocessed_path):
            # Validate the preprocessed file before using it
            preprocessed_status = self._get_preprocessed_file_status(potential_preprocessed_path)

            if preprocessed_status["valid"]:
                self.preprocessed_video_path = potential_preprocessed_path
                self.logger.info(f"Found valid preprocessed video: {os.path.basename(potential_preprocessed_path)} "
                               f"({preprocessed_status['frame_count']}/{preprocessed_status['expected_frames']} frames)")
            else:
                self.preprocessed_video_path = None
                #self.logger.warning(f"Found invalid preprocessed video: {os.path.basename(potential_preprocessed_path)} "
                #                  f"({preprocessed_status['frame_count']}/{preprocessed_status['expected_frames']} frames) - "
                #                  f"will be cleaned up automatically")
        else:
            self.preprocessed_video_path = None

        if not is_project_load:
            # This block is for a direct video load where no project was found. This is a "new project".
            self.app.reset_project_state(for_new_project=True)
            self.video_path = file_path # reset_project_state clears the path, so set it again.

            potential_s1_path = self.get_output_path_for_file(self.video_path, ".msgpack")
            if os.path.exists(potential_s1_path):
                self.stage1_output_msgpack_path = potential_s1_path
                self.app.stage_processor.stage1_status_text = f"Found: {os.path.basename(potential_s1_path)}"
                self.app.stage_processor.stage1_progress_value = 1.0

            potential_s2_overlay = self.get_output_path_for_file(self.video_path, "_stage2_overlay.msgpack")
            if os.path.exists(potential_s2_overlay):
                self.load_stage2_overlay_data(potential_s2_overlay)
            
            # Auto-load Stage 3 mixed debug data if it exists
            potential_s3_mixed_debug = self.get_output_path_for_file(self.video_path, "_stage3_mixed_debug.msgpack")
            if os.path.exists(potential_s3_mixed_debug):
                self.load_stage3_mixed_debug_data(potential_s3_mixed_debug)

        # This part runs for both project loads and new projects.
        if self.app.processor:
            if self.app.processor.open_video(file_path, from_project_load=is_project_load):
                # If it was a new project, we can still try to auto-load an adjacent funscript.
                if not is_project_load:
                    path_in_output = self.get_output_path_for_file(file_path, ".funscript")
                    path_next_to_video = os.path.splitext(file_path)[0] + ".funscript"

                    funscript_to_load = None
                    if os.path.exists(path_in_output):
                        funscript_to_load = path_in_output
                    elif os.path.exists(path_next_to_video):
                        funscript_to_load = path_next_to_video

                    if funscript_to_load:
                        self.load_funscript_to_timeline(funscript_to_load, timeline_num=1)

    def close_video_action(self, clear_funscript_unconditionally=False, skip_tracker_reset=False):
        if self.app.processor:
            if self.app.processor.is_processing: self.app.processor.stop_processing()
<<<<<<< HEAD
            try:
                self.app.processor.reset(close_video=True, skip_tracker_reset=skip_tracker_reset)  # Resets video info in processor
            except TypeError:
                self.app.processor.reset(close_video=True)
=======
            self.app.processor.reset(close_video=True, skip_tracker_reset=skip_tracker_reset)  # Resets video info in processor
>>>>>>> 93371089

        self.video_path = ""
        self.preprocessed_video_path = None
        self.app.stage_processor.reset_stage_status(stages=("stage1", "stage2", "stage3"))
        self.app.funscript_processor.video_chapters.clear()
        self.clear_stage2_overlay_data()
        # Also clear any mixed debug artifacts
        if hasattr(self.app, 'stage3_mixed_debug_data'):
            self.app.stage3_mixed_debug_data = None
        if hasattr(self.app, 'stage3_mixed_debug_frame_map'):
            self.app.stage3_mixed_debug_frame_map = None

        # Clear audio waveform data
        self.app.audio_waveform_data = None
        self.app.app_state_ui.show_audio_waveform = False

        # If funscript was loaded from a file (not generated) and we are not clearing unconditionally, keep T1.
        # Otherwise, clear T1. Always clear T2.
        if clear_funscript_unconditionally or not self.loaded_funscript_path:  # loaded_funscript_path is for T1
            if self.app.processor and self.app.processor.tracker and self.app.processor.tracker.funscript:
                self.app.funscript_processor.clear_timeline_history_and_set_new_baseline(1, [], "Video Closed (T1 Cleared)")
            self.funscript_path = ""  # Project association
            self.loaded_funscript_path = ""  # T1 specific

        # Always clear T2 on video close unless a specific logic dictates otherwise
        if self.app.processor and self.app.processor.tracker and self.app.processor.tracker.funscript:
            self.app.funscript_processor.clear_timeline_history_and_set_new_baseline(2, [], "Video Closed (T2 Cleared)")

        self.app.funscript_processor.update_funscript_stats_for_timeline(1, "Video Closed")
        self.app.funscript_processor.update_funscript_stats_for_timeline(2, "Video Closed")

        self.logger.info("Video closed.", extra={'status_message': True})
        self.app.energy_saver.reset_activity_timer()
        self.app.app_state_ui.heatmap_dirty = True
        self.app.app_state_ui.funscript_preview_dirty = True
        self.app.project_manager.project_dirty = True

    def load_stage2_overlay_data(self, filepath: str):
        """Load Stage 2 overlay data (supports legacy list format and new dict with frames/segments/metadata)."""
        self.clear_stage2_overlay_data()  # Clear previous before loading new
        stage_processor = self.app.stage_processor
        try:
            with open(filepath, 'rb') as f:
                packed_data = f.read()
            loaded_data = msgpack.unpackb(packed_data, raw=False)

<<<<<<< HEAD
            overlay_frames: list = []
            overlay_segments: list = []

            # New format: { "frames": [...], "segments": [...], "metadata": {...} }
            if isinstance(loaded_data, dict) and ("frames" in loaded_data or "segments" in loaded_data):
                overlay_frames = loaded_data.get("frames", []) or []
                overlay_segments = loaded_data.get("segments", []) or []
            # Legacy format: list of frame dicts
            elif isinstance(loaded_data, list):
                overlay_frames = loaded_data
            else:
                stage_processor.stage2_status_text = "Error: Unsupported overlay format"
                self.app.app_state_ui.show_stage2_overlay = False
                self.logger.error("Stage 2 overlay data is not in expected dict/list format.")
                return

            # Set overlay frames into processor structures
            stage_processor.stage2_overlay_data = overlay_frames
            stage_processor.stage2_overlay_data_map = {
                frame_data.get("frame_id", -1): frame_data
                for frame_data in overlay_frames if isinstance(frame_data, dict)
            }
            self.stage2_output_msgpack_path = filepath

            # Load segments if present
            if overlay_segments:
                try:
                    self.app.stage2_segments = [VideoSegment.from_dict(seg) if isinstance(seg, dict) else seg for seg in overlay_segments]
                except Exception as seg_e:
                    self.logger.warning(f"Failed to parse overlay segments: {seg_e}")

            if overlay_frames:
                stage_processor.stage2_status_text = f"Overlay loaded: {os.path.basename(filepath)}"
                self.logger.info(
                    f"Loaded Stage 2 overlay: {os.path.basename(filepath)} ({len(overlay_frames)} frames)",
                    extra={'status_message': True})
                self.app.app_state_ui.show_stage2_overlay = True
            else:
                stage_processor.stage2_status_text = f"Overlay file empty: {os.path.basename(filepath)}"
                self.app.app_state_ui.show_stage2_overlay = False
                self.logger.warning(f"Stage 2 overlay file is empty: {os.path.basename(filepath)}", extra={'status_message': True})
=======
            # Handle both old format (list) and new format (dict with frames and segments)
            if isinstance(loaded_data, dict) and 'frames' in loaded_data:
                # New format with segments
                frame_data = loaded_data['frames']
                segments_data = loaded_data.get('segments', [])
                
                stage_processor.stage2_overlay_data = frame_data
                # Create a map for quick lookup by frame_id
                stage_processor.stage2_overlay_data_map = {
                    frame_data.get("frame_id", -1): frame_data
                    for frame_data in stage_processor.stage2_overlay_data if isinstance(frame_data, dict)
                }
                
                # Store segments for Stage 3 mixed usage
                if segments_data:
                    from application.utils.video_segment import VideoSegment
                    stage_processor.stage2_segments = [
                        VideoSegment(
                            start_frame_id=seg['start_frame_id'],
                            end_frame_id=seg['end_frame_id'],
                            class_id=getattr(seg, 'class_id', 1),
                            class_name=seg['position_short_name'],
                            segment_type=seg.get('segment_type', 'SexAct'),
                            position_short_name=seg['position_short_name'],
                            position_long_name=seg['position_long_name']
                        )
                        for seg in segments_data
                    ]
                    self.logger.info(f"Loaded {len(segments_data)} segments from Stage 2 overlay")
                else:
                    stage_processor.stage2_segments = []
                
                self.stage2_output_msgpack_path = filepath
                
                if frame_data:
                    stage_processor.stage2_status_text = f"Overlay loaded: {os.path.basename(filepath)}"
                    self.logger.info(
                        f"Loaded Stage 2 overlay: {os.path.basename(filepath)} ({len(frame_data)} frames, {len(segments_data)} segments)",
                        extra={'status_message': True})
                    self.app.app_state_ui.show_stage2_overlay = True
                else:
                    stage_processor.stage2_status_text = f"Overlay file empty: {os.path.basename(filepath)}"
                    self.app.app_state_ui.show_stage2_overlay = False

            elif isinstance(loaded_data, list):
                # Old format (backward compatibility)
                stage_processor.stage2_overlay_data = loaded_data
                stage_processor.stage2_overlay_data_map = {
                    frame_data.get("frame_id", -1): frame_data
                    for frame_data in stage_processor.stage2_overlay_data if isinstance(frame_data, dict)
                }
                stage_processor.stage2_segments = []  # No segments in old format
                self.stage2_output_msgpack_path = filepath

                if loaded_data:
                    stage_processor.stage2_status_text = f"Overlay loaded: {os.path.basename(filepath)}"
                    self.logger.info(
                        f"Loaded Stage 2 overlay (legacy format): {os.path.basename(filepath)} ({len(stage_processor.stage2_overlay_data)} frames)",
                        extra={'status_message': True})
                    self.app.app_state_ui.show_stage2_overlay = True
                else:
                    stage_processor.stage2_status_text = f"Overlay file empty: {os.path.basename(filepath)}"
                    self.app.app_state_ui.show_stage2_overlay = False

            else:
                stage_processor.stage2_status_text = "Error: Overlay format not recognized"
                self.app.app_state_ui.show_stage2_overlay = False
                self.logger.error("Stage 2 overlay data is not in expected format.", extra={'status_message': True})
>>>>>>> 93371089

            self.app.project_manager.project_dirty = True
            self.app.energy_saver.reset_activity_timer()
        except Exception as e:
            stage_processor.stage2_status_text = "Error loading overlay"
            self.app.app_state_ui.show_stage2_overlay = False
            self.logger.error(f"Error loading Stage 2 overlay msgpack '{filepath}': {e}", extra={'status_message': True})

    def clear_stage2_overlay_data(self):
        stage_processor = self.app.stage_processor
        stage_processor.stage2_overlay_data = None
        stage_processor.stage2_overlay_data_map = None
        self.stage2_output_msgpack_path = None  # Clear path if data is cleared

    def load_stage3_mixed_debug_data(self, filepath: str):
        """Load Stage 3 mixed debug msgpack for overlay display during video playback."""
        self.clear_stage3_mixed_debug_data()
        try:
            with open(filepath, 'rb') as f:
                packed_data = f.read()
            loaded_data = msgpack.unpackb(packed_data, raw=False)
            
            if isinstance(loaded_data, dict) and 'frame_data' in loaded_data:
                # Store the loaded debug data
                self.app.stage3_mixed_debug_data = loaded_data
                self.app.stage3_mixed_debug_frame_map = {}
                
                # Create frame map for quick lookup
                for frame_id_str, frame_debug in loaded_data['frame_data'].items():
                    try:
                        frame_id = int(frame_id_str)
                        self.app.stage3_mixed_debug_frame_map[frame_id] = frame_debug
                    except (ValueError, TypeError):
                        continue
                
                frame_count = len(self.app.stage3_mixed_debug_frame_map)
                self.logger.info(f"Loaded Stage 3 mixed debug data: {os.path.basename(filepath)} ({frame_count} frames)")
                return True
            else:
                self.logger.error("Stage 3 mixed debug data is not in expected format.")
                return False
                
        except Exception as e:
            self.logger.error(f"Error loading Stage 3 mixed debug msgpack '{filepath}': {e}")
            return False
    
    def clear_stage3_mixed_debug_data(self):
        """Clear Stage 3 mixed debug data."""
        if hasattr(self.app, 'stage3_mixed_debug_data'):
            self.app.stage3_mixed_debug_data = None
        if hasattr(self.app, 'stage3_mixed_debug_frame_map'):
            self.app.stage3_mixed_debug_frame_map = None

    def open_video_from_path(self, file_path: str) -> bool:
        """
        Opens a video file, updates the application state, and returns success.
        This is the central method for loading a video.
        """
        if not file_path or not os.path.exists(file_path):
            self.app.logger.error(f"Video file not found: {file_path}")
            return False

        self.app.logger.info(f"Opening video: {os.path.basename(file_path)}", extra={'status_message': True})

        # Reset relevant states before loading a new video
        self.close_video_action(clear_funscript_unconditionally=True)

        # Call the core video opening logic in the VideoProcessor
        success = self.app.processor.open_video(file_path)

        if success:
            self.video_path = file_path
            self.app.project_manager.project_dirty = True
            # Reset UI states for the new video
            self.app.app_state_ui.reset_video_zoom_pan()
            self.app.app_state_ui.force_timeline_pan_to_current_frame = True
            self.app.funscript_processor.update_funscript_stats_for_timeline(1, "Video Loaded")
            self.app.funscript_processor.update_funscript_stats_for_timeline(2, "Video Loaded")
        else:
            self.video_path = ""
            self.app.logger.error(f"Failed to open video file: {os.path.basename(file_path)}", extra={'status_message': True})

        return success

    def _scan_folder_for_videos(self, folder_path: str) -> List[str]:
        """Recursively scans a folder for video files."""
        video_files = []
        valid_extensions = {".mp4", ".mkv", ".mov", ".avi", ".webm"}
        self.app.logger.info(f"Scanning folder: {folder_path}")
        for root, _, files in os.walk(folder_path):
            for file in files:
                if os.path.splitext(file)[1].lower() in valid_extensions:
                    video_files.append(os.path.join(root, file))
        return sorted(video_files)

    def handle_drop_event(self, paths: List[str]):
        """
        Handles dropped files/folders. Scans for videos and prepares them for the
        new enhanced batch processing dialog.
        """
        if not paths:
            return

        from video import VideoProcessor # Local import to avoid circular dependency
        from application.classes import ImGuiFileDialog

        videos_to_process = []
        valid_video_extensions = {".mp4", ".mkv", ".mov", ".avi", ".webm"}

        # Categorize all dropped paths
        for path in paths:
            if os.path.isdir(path):
                # If a directory is dropped, scan it and its subfolders for videos
                self.app.logger.info(f"Scanning dropped folder for videos: {path}")
                videos_to_process.extend(self._scan_folder_for_videos(path))
            elif os.path.splitext(path)[1].lower() in valid_video_extensions:
                # If a video file is dropped, add it to the list for processing
                videos_to_process.append(path)
            # else:
            #     # Keep track of other non-video file types
            #     other_files.append(path)

        unique_videos = sorted(list(set(videos_to_process)))

        if not unique_videos:
            self.app.logger.info("No video files found in dropped items.")
            return

        if len(unique_videos) == 1:
            self.app.logger.info(f"Single video dropped. Opening directly: {os.path.basename(unique_videos[0])}")
            self.open_video_from_path(unique_videos[0])
            return

        # elif other_files:
        #     # If no videos were found, fall back to the original logic for handling other file types
        #     self.app.logger.info("No videos found for batching, handling as single file drop.")
        #     path = other_files[0]
        #     ext = os.path.splitext(path)[1].lower()
        #     if ext == '.funscript':
        #         self.load_funscript_to_timeline(path, 1)
        #     elif ext == PROJECT_FILE_EXTENSION:
        #         self.app.project_manager.load_project(path)
        #     elif ext == '.msgpack':
        #         self.load_stage2_overlay_data(path)
        #     else:
        #         self.last_dropped_files = other_files
        #         self.app.logger.warning(f"Unrecognized file type dropped: {os.path.basename(path)}", extra={'status_message': True})

        self.app.logger.info(f"Found {len(unique_videos)} videos. Preparing batch dialog...")
        gui = self.app.gui_instance
        if not gui:
            self.app.logger.error("GUI instance not available to show batch dialog.")
            return

        gui.batch_videos_data.clear()
        for video_path in unique_videos:
            gui.batch_videos_data.append({
                "path": video_path,
                "selected": False,
                "funscript_status": ImGuiFileDialog.get_funscript_status(video_path, self.app.logger),
                "detected_format": VideoProcessor.get_video_type_heuristic(video_path),
                "override_format_idx": 0, # Index for 'Auto'
            })

        gui.last_overwrite_mode_ui = -1
        self.app.show_batch_confirmation_dialog = True

    def update_settings_from_app(self):
        """Called by AppLogic to reflect loaded settings or project data."""
        # Model paths are handled by AppLogic's _apply_loaded_settings directly
        # Stage output paths are mostly managed by project load/save and stage runs
        pass

    def save_settings_to_app(self):
        """Called by AppLogic when app settings are saved."""
        # Model paths are handled by AppLogic's save_app_settings directly
        pass

    def save_final_funscripts(self, video_path: str, chapters: Optional[List[Dict]] = None) -> List[str]:
        """
        Saves the final (potentially post-processed) funscripts.
        Adheres to the 'autosave_final_funscript_to_video_location' setting.
        Returns a list of the full paths of the saved files.
        """
        if not self.app.funscript_processor:
            self.logger.error("Funscript processor not available for saving final funscripts.")
            return []

        saved_paths = []
        save_next_to_video = self.app.app_settings.get("autosave_final_funscript_to_video_location", True)
        if self.app.is_batch_processing_active:
            save_next_to_video = self.app.batch_copy_funscript_to_video_location


        primary_actions = self.app.funscript_processor.get_actions('primary')
        secondary_actions = self.app.funscript_processor.get_actions('secondary')

        chapters_to_save = []
        if chapters is not None:
            chapters_to_save = [VideoSegment.from_dict(chap_data) for chap_data in chapters if isinstance(chap_data, dict)]
        else:
            chapters_to_save = self.app.funscript_processor.video_chapters

        # Determine roll generation setting
        generate_roll = self.app.app_settings.get("generate_roll_file", True)
        if self.app.is_batch_processing_active:
            generate_roll = self.app.batch_generate_roll_file

        # --- Main funscript saving ---
        if primary_actions:
            path_in_output = self.get_output_path_for_file(video_path, ".funscript")
            self._save_funscript_file(path_in_output, primary_actions, chapters_to_save)
            saved_paths.append(path_in_output)

            if save_next_to_video:
                self.logger.info("Also saving a copy of the final funscript next to the video file.")
                base, _ = os.path.splitext(video_path)
                path_next_to_vid = f"{base}.funscript"
                self._save_funscript_file(path_next_to_vid, primary_actions, chapters_to_save)
                # Do not add this to saved_paths to avoid double copying

        # --- Roll funscript saving ---
        if secondary_actions and generate_roll:
            path_in_output_t2 = self.get_output_path_for_file(video_path, ".roll.funscript")
            self._save_funscript_file(path_in_output_t2, secondary_actions, None)
            saved_paths.append(path_in_output_t2)

            if save_next_to_video:
                base, _ = os.path.splitext(video_path)
                path_next_to_vid_t2 = f"{base}.roll.funscript"
                self._save_funscript_file(path_next_to_vid_t2, secondary_actions, None)
                # Do not add this to saved_paths to avoid double copying

        return saved_paths

    def _get_preprocessed_file_status(self, preprocessed_path: str) -> Dict[str, Any]:
        """
        Gets the status of a preprocessed file, including validation.

        Args:
            preprocessed_path: Path to the preprocessed file

        Returns:
            Dictionary with status information
        """
        status = {
            "exists": False,
            "valid": False,
            "frame_count": 0,
            "expected_frames": 0,
            "file_size": 0
        }

        try:
            if not os.path.exists(preprocessed_path):
                return status

            status["exists"] = True
            status["file_size"] = os.path.getsize(preprocessed_path)

            # Get expected frame count from current video
            if self.app.processor and self.app.processor.video_info:
                expected_frames = self.app.processor.video_info.get("total_frames", 0)
                expected_fps = self.app.processor.video_info.get("fps", 30.0)
                status["expected_frames"] = expected_frames

                if expected_frames > 0:
                    # Import validation function
                    from detection.cd.stage_1_cd import _validate_preprocessed_video_completeness

                    # Validate the preprocessed video
                    status["valid"] = _validate_preprocessed_video_completeness(
                        preprocessed_path, expected_frames, expected_fps, self.logger
                    )

                    # Get actual frame count
                    if self.app.processor:
                        preprocessed_info = self.app.processor._get_video_info(preprocessed_path)
                        if preprocessed_info:
                            status["frame_count"] = preprocessed_info.get("total_frames", 0)

        except Exception as e:
            self.logger.error(f"Error getting preprocessed file status: {e}")

        return status

    def get_preprocessed_status_summary(self) -> str:
        """
        Returns a human-readable summary of the preprocessed video status.

        Returns:
            Status summary string
        """
        if not self.video_path:
            return "No video loaded"

        preprocessed_path = self.get_output_path_for_file(self.video_path, "_preprocessed.mkv")
        status = self._get_preprocessed_file_status(preprocessed_path)

        if not status["exists"]:
            return "No preprocessed video available"
        elif not status["valid"]:
            return f"Invalid preprocessed video ({status['frame_count']}/{status['expected_frames']} frames)"
        else:
            size_mb = status["file_size"] / (1024 * 1024)
            return f"Valid preprocessed video ({status['frame_count']} frames, {size_mb:.1f} MB)"<|MERGE_RESOLUTION|>--- conflicted
+++ resolved
@@ -435,15 +435,12 @@
 
     def close_video_action(self, clear_funscript_unconditionally=False, skip_tracker_reset=False):
         if self.app.processor:
-            if self.app.processor.is_processing: self.app.processor.stop_processing()
-<<<<<<< HEAD
+            if self.app.processor.is_processing:
+                self.app.processor.stop_processing()
             try:
                 self.app.processor.reset(close_video=True, skip_tracker_reset=skip_tracker_reset)  # Resets video info in processor
             except TypeError:
                 self.app.processor.reset(close_video=True)
-=======
-            self.app.processor.reset(close_video=True, skip_tracker_reset=skip_tracker_reset)  # Resets video info in processor
->>>>>>> 93371089
 
         self.video_path = ""
         self.preprocessed_video_path = None
@@ -490,7 +487,6 @@
                 packed_data = f.read()
             loaded_data = msgpack.unpackb(packed_data, raw=False)
 
-<<<<<<< HEAD
             overlay_frames: list = []
             overlay_segments: list = []
 
@@ -532,76 +528,6 @@
                 stage_processor.stage2_status_text = f"Overlay file empty: {os.path.basename(filepath)}"
                 self.app.app_state_ui.show_stage2_overlay = False
                 self.logger.warning(f"Stage 2 overlay file is empty: {os.path.basename(filepath)}", extra={'status_message': True})
-=======
-            # Handle both old format (list) and new format (dict with frames and segments)
-            if isinstance(loaded_data, dict) and 'frames' in loaded_data:
-                # New format with segments
-                frame_data = loaded_data['frames']
-                segments_data = loaded_data.get('segments', [])
-                
-                stage_processor.stage2_overlay_data = frame_data
-                # Create a map for quick lookup by frame_id
-                stage_processor.stage2_overlay_data_map = {
-                    frame_data.get("frame_id", -1): frame_data
-                    for frame_data in stage_processor.stage2_overlay_data if isinstance(frame_data, dict)
-                }
-                
-                # Store segments for Stage 3 mixed usage
-                if segments_data:
-                    from application.utils.video_segment import VideoSegment
-                    stage_processor.stage2_segments = [
-                        VideoSegment(
-                            start_frame_id=seg['start_frame_id'],
-                            end_frame_id=seg['end_frame_id'],
-                            class_id=getattr(seg, 'class_id', 1),
-                            class_name=seg['position_short_name'],
-                            segment_type=seg.get('segment_type', 'SexAct'),
-                            position_short_name=seg['position_short_name'],
-                            position_long_name=seg['position_long_name']
-                        )
-                        for seg in segments_data
-                    ]
-                    self.logger.info(f"Loaded {len(segments_data)} segments from Stage 2 overlay")
-                else:
-                    stage_processor.stage2_segments = []
-                
-                self.stage2_output_msgpack_path = filepath
-                
-                if frame_data:
-                    stage_processor.stage2_status_text = f"Overlay loaded: {os.path.basename(filepath)}"
-                    self.logger.info(
-                        f"Loaded Stage 2 overlay: {os.path.basename(filepath)} ({len(frame_data)} frames, {len(segments_data)} segments)",
-                        extra={'status_message': True})
-                    self.app.app_state_ui.show_stage2_overlay = True
-                else:
-                    stage_processor.stage2_status_text = f"Overlay file empty: {os.path.basename(filepath)}"
-                    self.app.app_state_ui.show_stage2_overlay = False
-
-            elif isinstance(loaded_data, list):
-                # Old format (backward compatibility)
-                stage_processor.stage2_overlay_data = loaded_data
-                stage_processor.stage2_overlay_data_map = {
-                    frame_data.get("frame_id", -1): frame_data
-                    for frame_data in stage_processor.stage2_overlay_data if isinstance(frame_data, dict)
-                }
-                stage_processor.stage2_segments = []  # No segments in old format
-                self.stage2_output_msgpack_path = filepath
-
-                if loaded_data:
-                    stage_processor.stage2_status_text = f"Overlay loaded: {os.path.basename(filepath)}"
-                    self.logger.info(
-                        f"Loaded Stage 2 overlay (legacy format): {os.path.basename(filepath)} ({len(stage_processor.stage2_overlay_data)} frames)",
-                        extra={'status_message': True})
-                    self.app.app_state_ui.show_stage2_overlay = True
-                else:
-                    stage_processor.stage2_status_text = f"Overlay file empty: {os.path.basename(filepath)}"
-                    self.app.app_state_ui.show_stage2_overlay = False
-
-            else:
-                stage_processor.stage2_status_text = "Error: Overlay format not recognized"
-                self.app.app_state_ui.show_stage2_overlay = False
-                self.logger.error("Stage 2 overlay data is not in expected format.", extra={'status_message': True})
->>>>>>> 93371089
 
             self.app.project_manager.project_dirty = True
             self.app.energy_saver.reset_activity_timer()
