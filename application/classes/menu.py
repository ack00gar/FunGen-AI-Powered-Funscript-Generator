--- conflicted
+++ resolved
@@ -163,13 +163,10 @@
             self._render_ai_menu()
             self._render_updates_menu()
             self._render_support_menu()
-<<<<<<< HEAD
             
             # Render device control indicator after Support menu
             self._render_device_control_indicator()
             
-=======
->>>>>>> 1be76028
             imgui.end_main_menu_bar()
 
         self._render_timeline_selection_popup()
@@ -720,7 +717,6 @@
                     "Join the FunGen Discord community\n"
                     "Get help, share results, and discuss features!"
                 )
-<<<<<<< HEAD
             imgui.end_menu()
 
     def _render_device_control_indicator(self):
@@ -759,7 +755,4 @@
                     if is_feature_available("device_control"):
                         imgui.set_tooltip("Device control not initialized\nCheck Device Control tab in Control Panel")
                     else:
-                        imgui.set_tooltip("Device control not available\nSupporter feature - requires device_control folder")
-=======
-            imgui.end_menu()
->>>>>>> 1be76028
+                        imgui.set_tooltip("Device control not available\nSupporter feature - requires device_control folder")