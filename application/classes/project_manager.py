import orjson
import os
import time
import numpy as np
from typing import Optional, Dict, Tuple

from config.constants import AUTOSAVE_FILE, PROJECT_FILE_EXTENSION, APP_VERSION
from application.utils import check_write_access


# Add a handler to convert NumPy types to standard Python types for JSON serialization
def numpy_default_handler(obj):
    if isinstance(obj, np.integer):
        return int(obj)
    elif isinstance(obj, np.floating):
        return float(obj)
    elif isinstance(obj, np.ndarray):
        return obj.tolist()
    raise TypeError(f"Object of type {obj.__class__.__name__} is not JSON serializable")


class ProjectManager:
    def __init__(self, app_instance):
        self.app = app_instance
        self._project_file_path: Optional[str] = None
        self._project_dirty: bool = False
        self.last_autosave_time: float = time.time()

    @property
    def project_file_path(self) -> Optional[str]:
        return self._project_file_path

    @project_file_path.setter
    def project_file_path(self, value: Optional[str]):
        self._project_file_path = value

    @property
    def project_dirty(self) -> bool:
        return self._project_dirty

    @project_dirty.setter
    def project_dirty(self, value: bool):
        if self._project_dirty != value:
            self._project_dirty = value

    def new_project(self):
        if self.project_dirty:
            self.app.logger.warning("Unsaved changes in current project. Consider saving first.")

        # Set the last opened project to None so it doesn't load on next startup.
        # Use batch to coalesce writes when updating multiple settings
        self.app.app_settings.set_batch(last_opened_project_path=None)
        self.app.logger.info("Last project reference cleared. App will start fresh next time.")

        # Delegate to ApplicationLogic's comprehensive reset method
        self.app.reset_project_state(for_new_project=True)

        # ProjectManager specific resets
        self.project_file_path = None
        self.project_dirty = False  # A new project starts clean
        self.last_autosave_time = time.time()

    def get_suggested_save_path_and_dir(self, save_as: bool) -> Optional[Tuple[str, str]]:
        if self.app.file_manager.video_path:
            # Suggest saving the project inside the video's dedicated output folder
            suggested_path = self.app.file_manager.get_output_path_for_file(
                self.app.file_manager.video_path,
                PROJECT_FILE_EXTENSION
            )
            return os.path.basename(suggested_path), os.path.dirname(suggested_path)
        return None

    def open_project_dialog(self):  # Called by MainMenu/AppLogic
        if hasattr(self.app, 'show_file_dialog_for_project_open'):
            self.app.show_file_dialog_for_project_open(self.load_project)
        elif hasattr(self.app, 'file_dialog_bridge'):  # Example of a bridge
            self.app.file_dialog_bridge.show_open_project_dialog(self.load_project)
        elif hasattr(self.app, 'gui_instance') and hasattr(self.app.gui_instance, 'file_dialog'):  # If GUI instance is on app

            suggested_path_info = self.get_suggested_save_path_and_dir(save_as=False)
            initial_dir = None
            if suggested_path_info:
                _, initial_dir = suggested_path_info

            self.app.gui_instance.file_dialog.show(
                title="Open Project",
                is_save=False,
                callback=self.load_project,
                extension_filter=f"FunGen Projects (*{PROJECT_FILE_EXTENSION}),*{PROJECT_FILE_EXTENSION}|Autosave States (*{AUTOSAVE_FILE.split('.')[-1]}),*{AUTOSAVE_FILE.split('.')[-1]}|All files (*.*),*.*", initial_path=initial_dir)
        else:
            self.app.logger.error("File dialog cannot be shown from ProjectManager. GUI bridge missing.")

    def _add_to_recent_projects(self, filepath: str):
        """Adds a project path to the top of the recent projects list."""
        if not filepath:
            return

        # Ensure we're working with an absolute path for consistency
        abs_filepath = os.path.abspath(filepath)

        recent_list = self.app.app_settings.get("recent_projects", [])

        # Remove any existing instance of this path to avoid duplicates and move it to the top
        if abs_filepath in recent_list:
            recent_list.remove(abs_filepath)

        # Add the new path to the front of the list
        recent_list.insert(0, abs_filepath)

        # Trim the list to a maximum of 10 recent files
        max_recent_files = 10
        trimmed_list = recent_list[:max_recent_files]

        # Persist the changes to settings
        self.app.app_settings.set("recent_projects", trimmed_list)

    def load_project(self, filepath: str, is_autosave: bool = False):  # Added is_autosave
        if not is_autosave and self.project_dirty:
            self.app.logger.warning("WARNING: Unsaved changes in current project. Loading new project will discard them.")

        try:
            with open(filepath, 'rb') as f:
                project_data = orjson.loads(f.read())

            # Reset application state before loading new project data
            self.app.reset_project_state(for_new_project=False)  # False indicates it's for loading

            self._apply_project_state_from_dict(project_data)

            self.project_file_path = filepath
            self.project_dirty = is_autosave

            # Handle video loading AFTER paths are set by _apply_project_state_from_dict
            if self.app.file_manager.video_path and os.path.exists(self.app.file_manager.video_path):
                self.app.file_manager.handle_video_file_load(self.app.file_manager.video_path, is_project_load=True)
            else:
                if self.app.file_manager.video_path:  # Path was set but file not found
                    self.app.logger.warning(
                        f"Video file specified in project not found: {self.app.file_manager.video_path}")
                self.app.file_manager.video_path = ""  # Ensure video_path is cleared if not valid

<<<<<<< HEAD
            # On successful load, update the recent projects list
            self._add_to_recent_projects(filepath)
            self.app.app_settings.set_batch(last_opened_project_path=os.path.abspath(filepath))
=======
            # On successful load, update the recent projects list and last opened path in one save
            abs_filepath = os.path.abspath(filepath)
            
            # Update recent projects list
            recent_list = self.app.app_settings.get("recent_projects", [])
            if abs_filepath in recent_list:
                recent_list.remove(abs_filepath)
            recent_list.insert(0, abs_filepath)
            trimmed_list = recent_list[:10]  # Trim to max 10 recent files
            
            # Batch update both settings in one save
            self.app.app_settings.set_batch(
                recent_projects=trimmed_list,
                last_opened_project_path=abs_filepath
            )
>>>>>>> 93371089

            self.project_file_path = filepath

            # Final UI updates after everything is loaded
            self.app.app_state_ui.heatmap_dirty = True
            self.app.app_state_ui.funscript_preview_dirty = True
            self.app.app_state_ui.force_timeline_pan_to_current_frame = True

            if is_autosave:
                self.app.logger.info(f"State restored from autosave: {os.path.basename(filepath)}", extra={'status_message': True})
            else:
                self.app.logger.info(f"Project '{os.path.basename(filepath)}' loaded.", extra={'status_message': True})

        except Exception as e:
            self.app.logger.error(f"Error loading project '{os.path.basename(filepath)}': {e}", exc_info=True, extra={'status_message': True})
            # If loading fails, remove the bad path from the recent list
            recent_list = self.app.app_settings.get("recent_projects", [])
            abs_filepath = os.path.abspath(filepath)
            if abs_filepath in recent_list:
                recent_list.remove(abs_filepath)
                self.app.app_settings.set("recent_projects", recent_list)
            if is_autosave:
                self.app.logger.error(f"Autosave restoration from '{os.path.basename(filepath)}' failed critically.")

    def save_project_dialog(self, save_as: bool = False):
        if not self.project_file_path or save_as:
            suggested = self.get_suggested_save_path_and_dir(save_as) # No need to call the function twice
            suggested_filename, initial_dir_save = suggested if suggested else ("", None)

            if hasattr(self.app, 'show_file_dialog_for_project_save'):
                self.app.show_file_dialog_for_project_save(self.save_project, suggested_filename, initial_dir_save)
            elif hasattr(self.app, 'gui_instance') and hasattr(self.app.gui_instance, 'file_dialog'):
                self.app.gui_instance.file_dialog.show(
                    title="Save Project As" if save_as or not self.project_file_path else "Save Project",
                    is_save=True,
                    callback=self.save_project,
                    extension_filter=f"FunGen Projects (*{PROJECT_FILE_EXTENSION}),*{PROJECT_FILE_EXTENSION}|All files (*.*),*.*",
                    initial_filename=suggested_filename,
                    initial_path=initial_dir_save
                )
            else:
                self.app.logger.error("File dialog for save cannot be shown. GUI bridge missing.")
        else:
            self.save_project(self.project_file_path)

    def save_project(self, filepath: str):
        check_write_access(filepath)
        project_data = self._get_project_state_as_dict()
        project_data["version"] = APP_VERSION

        try:
            with open(filepath, 'wb') as f:
                f.write(orjson.dumps(project_data, default=numpy_default_handler))
            self.project_file_path = filepath
            self.project_dirty = False

            # On successful save, update the recent projects list
            self._add_to_recent_projects(filepath)
            self.app.app_settings.set_batch(last_opened_project_path=os.path.abspath(filepath))

            self.app.logger.info(f"Project saved to '{os.path.basename(filepath)}'.", extra={'status_message': True})
            self.app.energy_saver.reset_activity_timer()
        except Exception as e:
            self.app.logger.error(f"Error saving project to '{filepath}': {e}", exc_info=True, extra={'status_message': True})

    def perform_autosave(self, is_exit_save: bool = False):
        """
        Performs an autosave of the current project file if autosave is enabled
        and the project state is dirty. The save is video-specific.
        """
        if not self.app.app_settings.get("autosave_enabled", True):
            if is_exit_save:
                self.app.logger.info("Autosave on exit skipped: Autosave is disabled in settings.")
            return

        # The primary condition for autosave is that the project has unsaved changes.
        if not self.project_dirty:
            self.last_autosave_time = time.time()  # Update timestamp to avoid rapid re-checking
            return

        # A video must be loaded to save a video-specific project file.
        video_path = self.app.file_manager.video_path
        if not video_path:
            self.app.logger.debug("Autosave skipped: No video loaded to associate the project with.")
            self.last_autosave_time = time.time()
            return

        # Determine the standard project file path for the current video.
        project_filepath = self.app.file_manager.get_output_path_for_file(video_path, PROJECT_FILE_EXTENSION)

        log_message_prefix = "Performing final project autosave on exit" if is_exit_save else "Autosaving project"
        self.app.logger.info(
            f"{log_message_prefix} for '{os.path.basename(video_path)}'...",
            extra={'status_message': not is_exit_save}
        )

        # Use the existing save_project method, which handles state gathering,
        # writing the file, and resetting the dirty flag.
        self.save_project(project_filepath)

        # The save_project method resets the dirty flag, which is what we want.
        # It also logs its own success message.
        self.last_autosave_time = time.time()


    def _get_project_state_as_dict(self) -> Dict:
        """Gathers all necessary data from app logic sub-modules for saving."""
        # Data from FunscriptProcessor
        fs_proc_data = self.app.funscript_processor.get_project_save_data()
        # Data from StageProcessor
        stage_proc_data = self.app.stage_processor.get_project_save_data()

        primary_actions, secondary_actions = [], []
        if self.app.processor and self.app.processor.tracker and self.app.processor.tracker.funscript:
            primary_actions = self.app.funscript_processor.get_actions('primary')  # Get copies
            secondary_actions = self.app.funscript_processor.get_actions('secondary')

        project_data = {
            # File Manager Data
            "video_path": self.app.file_manager.video_path,
            "funscript_path": self.app.file_manager.funscript_path,  # Project-associated funscript
            "loaded_funscript_path_timeline1": self.app.file_manager.loaded_funscript_path,  # T1 specific
            "stage1_output_msgpack_path": stage_proc_data.get("stage1_output_msgpack_path"),
            "stage2_overlay_msgpack_path": stage_proc_data.get("stage2_overlay_msgpack_path"),
            "stage2_database_path": stage_proc_data.get("stage2_database_path"),

            # Funscript Data
            "funscript_actions_timeline1": primary_actions,
            "funscript_actions_timeline2": secondary_actions,
            "video_chapters": fs_proc_data.get("video_chapters", []),
            "scripting_range_active": fs_proc_data.get("scripting_range_active", False),
            "scripting_start_frame": fs_proc_data.get("scripting_start_frame", 0),
            "scripting_end_frame": fs_proc_data.get("scripting_end_frame", -1),
            "selected_chapter_for_scripting_id": fs_proc_data.get("selected_chapter_for_scripting_id"),

            # AppStateUI Data
            "timeline_pan_offset_ms": self.app.app_state_ui.timeline_pan_offset_ms,
            "timeline_zoom_factor_ms_per_px": self.app.app_state_ui.timeline_zoom_factor_ms_per_px,
            "show_funscript_interactive_timeline": self.app.app_state_ui.show_funscript_interactive_timeline,
            "show_funscript_interactive_timeline2": self.app.app_state_ui.show_funscript_interactive_timeline2,
            "show_lr_dial_graph": self.app.app_state_ui.show_lr_dial_graph,
            "show_heatmap": self.app.app_state_ui.show_heatmap,
            "show_gauge_window_timeline1": getattr(self.app.app_state_ui, 'show_gauge_window_timeline1', True),
            "show_gauge_window_timeline2": getattr(self.app.app_state_ui, 'show_gauge_window_timeline2', False),

            "show_stage2_overlay": self.app.app_state_ui.show_stage2_overlay,
            "show_audio_waveform": self.app.app_state_ui.show_audio_waveform,
            # Note: Window positions/sizes are saved in app_settings, not project file.

            # ApplicationLogic direct settings (or could be AppSettings if purely user preference)
            "yolo_detection_model_path_setting": self.app.yolo_detection_model_path_setting,
            "yolo_pose_model_path_setting": self.app.yolo_pose_model_path_setting,
            # Consider if funscript_output_delay_frames (from calibration) should be project specific
            "funscript_output_delay_frames": self.app.calibration.funscript_output_delay_frames,

            # StageProcessor Data (mostly status, as progress is transient)
            "stage2_status_text": stage_proc_data.get("stage2_status_text", "Not run."),
        }
        if self.app.audio_waveform_data is not None:
            project_data["audio_waveform_data"] = self.app.audio_waveform_data
        return project_data

    def _apply_project_state_from_dict(self, project_data: Dict):
        """Applies loaded project data to the relevant app logic sub-modules."""
        # Data for AppLogic itself (or to be passed to AppSettings if they become project-specific)
        self.app.yolo_detection_model_path_setting = project_data.get("yolo_detection_model_path_setting", self.app.app_settings.get("yolo_det_model_path"))
        self.app.yolo_det_model_path = self.app.yolo_detection_model_path_setting
        self.app.yolo_pose_model_path_setting = project_data.get("yolo_pose_model_path_setting", self.app.app_settings.get("yolo_pose_model_path"))
        self.app.yolo_pose_model_path = self.app.yolo_pose_model_path_setting
        if self.app.tracker:  # Update tracker if it exists
            self.app.tracker.det_model_path = self.app.yolo_det_model_path
            self.app.tracker.pose_model_path = self.app.yolo_pose_model_path

        self.app.calibration.funscript_output_delay_frames = project_data.get("funscript_output_delay_frames", self.app.app_settings.get("funscript_output_delay_frames", 0))
        self.app.calibration.update_tracker_delay_params()  # Apply to tracker

        # Data for FileManager
        fm = self.app.file_manager
        fm.video_path = project_data.get("video_path", "")
        fm.funscript_path = project_data.get("funscript_path", "")
        fm.loaded_funscript_path = project_data.get("loaded_funscript_path_timeline1", fm.funscript_path)
        fm.stage1_output_msgpack_path = project_data.get("stage1_output_msgpack_path")
        fm.stage2_output_msgpack_path = project_data.get("stage2_overlay_msgpack_path")  # Path to overlay
        
        # Load Stage 2 database path and set it in the app
        stage2_db_path = project_data.get("stage2_database_path")
        if stage2_db_path and os.path.exists(stage2_db_path):
            self.app.s2_sqlite_db_path = stage2_db_path
            self.app.logger.info(f"Loaded Stage 2 database path from project: {stage2_db_path}")
        else:
            self.app.s2_sqlite_db_path = None

        # Data for FunscriptProcessor
        fs_proc = self.app.funscript_processor
        t1_actions = project_data.get("funscript_actions_timeline1", [])
        fs_proc.clear_timeline_history_and_set_new_baseline(1, t1_actions, "Project Loaded (T1)")
        t2_actions = project_data.get("funscript_actions_timeline2", [])
        fs_proc.clear_timeline_history_and_set_new_baseline(2, t2_actions, "Project Loaded (T2)")

        fs_proc.update_project_specific_settings(project_data)  # Handles chapters, scripting range

        # Data for AppStateUI
        app_state = self.app.app_state_ui
        app_state.timeline_pan_offset_ms = project_data.get("timeline_pan_offset_ms",self.app.app_settings.get("timeline_pan_offset_ms", 0.0))
        app_state.timeline_zoom_factor_ms_per_px = project_data.get("timeline_zoom_factor_ms_per_px", self.app.app_settings.get("timeline_zoom_factor_ms_per_px", 20.0))
        app_state.show_funscript_interactive_timeline = project_data.get("show_funscript_interactive_timeline", self.app.app_settings.get("show_funscript_interactive_timeline",True))
        app_state.show_funscript_interactive_timeline2 = project_data.get("show_funscript_interactive_timeline2", self.app.app_settings.get("show_funscript_interactive_timeline2", False))
        app_state.show_lr_dial_graph = project_data.get("show_lr_dial_graph", self.app.app_settings.get("show_lr_dial_graph", True))
        app_state.show_heatmap = project_data.get("show_heatmap", self.app.app_settings.get("show_heatmap", True))
        app_state.show_gauge_window_timeline1 = project_data.get("show_gauge_window_timeline1", self.app.app_settings.get("show_gauge_window_timeline1", True))
        app_state.show_gauge_window_timeline2 = project_data.get("show_gauge_window_timeline2", self.app.app_settings.get("show_gauge_window_timeline2", False))
        app_state.show_stage2_overlay = project_data.get("show_stage2_overlay", self.app.app_settings.get("show_stage2_overlay", True))
        app_state.show_audio_waveform = project_data.get("show_audio_waveform", self.app.app_settings.get("show_audio_waveform", True))
        # Data for Audio Waveform
        loaded_waveform_list = project_data.get("audio_waveform_data")
        if loaded_waveform_list is not None and isinstance(loaded_waveform_list, list):
            # Waveform data is saved as a list, convert back to NumPy array on load
            self.app.audio_waveform_data = np.array(loaded_waveform_list, dtype=np.float32)
            self.app.logger.info(
                f"Loaded audio waveform data ({len(self.app.audio_waveform_data)} samples) from project.")
        else:
            self.app.audio_waveform_data = None

        # Data for StageProcessor
        stage_proc = self.app.stage_processor
        stage_proc.update_project_specific_settings(project_data)  # Handles stage status texts
        if fm.stage1_output_msgpack_path and os.path.exists(fm.stage1_output_msgpack_path):
            stage_proc.stage1_status_text = f"From Project: {os.path.basename(fm.stage1_output_msgpack_path)}"
            stage_proc.stage1_progress_value = 1.0
            stage_proc.stage1_progress_label = "Loaded from project"
        else:  # No valid S1 path in project or file missing
            stage_proc.reset_stage_status(stages=("stage1",))

        # Load S2 overlay data if path exists from project
        if fm.stage2_output_msgpack_path and os.path.exists(fm.stage2_output_msgpack_path):
            fm.load_stage2_overlay_data(fm.stage2_output_msgpack_path)

<|MERGE_RESOLUTION|>--- conflicted
+++ resolved
@@ -139,28 +139,9 @@
                         f"Video file specified in project not found: {self.app.file_manager.video_path}")
                 self.app.file_manager.video_path = ""  # Ensure video_path is cleared if not valid
 
-<<<<<<< HEAD
             # On successful load, update the recent projects list
             self._add_to_recent_projects(filepath)
             self.app.app_settings.set_batch(last_opened_project_path=os.path.abspath(filepath))
-=======
-            # On successful load, update the recent projects list and last opened path in one save
-            abs_filepath = os.path.abspath(filepath)
-            
-            # Update recent projects list
-            recent_list = self.app.app_settings.get("recent_projects", [])
-            if abs_filepath in recent_list:
-                recent_list.remove(abs_filepath)
-            recent_list.insert(0, abs_filepath)
-            trimmed_list = recent_list[:10]  # Trim to max 10 recent files
-            
-            # Batch update both settings in one save
-            self.app.app_settings.set_batch(
-                recent_projects=trimmed_list,
-                last_opened_project_path=abs_filepath
-            )
->>>>>>> 93371089
-
             self.project_file_path = filepath
 
             # Final UI updates after everything is loaded
