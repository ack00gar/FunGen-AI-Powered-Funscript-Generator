--- conflicted
+++ resolved
@@ -399,56 +399,51 @@
                                                         "Clicked point is outside the drawn ROI. Please click inside.",
                                                         extra={'status_message': True})
                                             else:
-<<<<<<< HEAD
-                                                self.app.logger.info(
-                                                    "Clicked point is outside the drawn ROI. Please click inside.",
-                                                    extra={'status_message': True})
-                                        else:
-                                            self.app.logger.info("Point click was outside the video content area.", extra={'status_message': True})
-                            elif self.is_drawing_user_roi and not io.mouse_down[0]: # Mouse released outside hovered area while drawing
-                                self.is_drawing_user_roi = False
-                                self.app.logger.info("ROI drawing cancelled (mouse released outside video).", extra={'status_message': True})
-
-                        # --- Oscillation Area Drawing/Selection Logic ---
-                        if self.app.is_setting_oscillation_area_mode:
-                            draw_list = imgui.get_window_draw_list()
-                            mouse_screen_x, mouse_screen_y = io.mouse_pos
-
-                            if is_hovering_actual_video_image:
-                                if not self.waiting_for_oscillation_point_click: # Area Drawing phase
-                                    if io.mouse_down[0] and not self.is_drawing_oscillation_area: # Left mouse button down
-                                        self.is_drawing_oscillation_area = True
-                                        self.oscillation_area_draw_start_screen_pos = (mouse_screen_x, mouse_screen_y)
-                                        self.oscillation_area_draw_current_screen_pos = (mouse_screen_x, mouse_screen_y)
-                                        self.drawn_oscillation_area_video_coords = None
-                                        self.app.energy_saver.reset_activity_timer()
-
-                                    if self.is_drawing_oscillation_area:
-                                        self.oscillation_area_draw_current_screen_pos = (mouse_screen_x, mouse_screen_y)
-                                        draw_list.add_rect(
-                                            min(self.oscillation_area_draw_start_screen_pos[0],
-                                                self.oscillation_area_draw_current_screen_pos[0]),
-                                            min(self.oscillation_area_draw_start_screen_pos[1],
-                                                self.oscillation_area_draw_current_screen_pos[1]),
-                                            max(self.oscillation_area_draw_start_screen_pos[0],
-                                                self.oscillation_area_draw_current_screen_pos[0]),
-                                            max(self.oscillation_area_draw_start_screen_pos[1],
-                                                self.oscillation_area_draw_current_screen_pos[1]),
-                                            imgui.get_color_u32_rgba(0, 255, 255, 255), thickness=2  # Cyan color
-                                        )
-
-                                    if not io.mouse_down[0] and self.is_drawing_oscillation_area: # Mouse released
-                                        self.is_drawing_oscillation_area = False
-                                        start_vid_coords = self._screen_to_video_coords(
-                                            *self.oscillation_area_draw_start_screen_pos)
-                                        end_vid_coords = self._screen_to_video_coords(
-                                            *self.oscillation_area_draw_current_screen_pos)
-
-                                        if start_vid_coords and end_vid_coords:
-                                            vx1, vy1 = start_vid_coords
-                                            vx2, vy2 = end_vid_coords
-                                            area_x, area_y = min(vx1, vx2), min(vy1, vy2)
-                                            area_w, area_h = abs(vx2 - vx1), abs(vy2 - vy1)
+                                                self.app.logger.info("Point click was outside the video content area.", extra={'status_message': True})
+                                elif self.is_drawing_user_roi and not io.mouse_down[0]: # Mouse released outside hovered area while drawing
+                                    self.is_drawing_user_roi = False
+                                    self.app.logger.info("ROI drawing cancelled (mouse released outside video).", extra={'status_message': True})
+
+                            # --- Oscillation Area Drawing/Selection Logic ---
+                            if self.app.is_setting_oscillation_area_mode:
+                                draw_list = imgui.get_window_draw_list()
+                                mouse_screen_x, mouse_screen_y = io.mouse_pos
+
+                                if is_hovering_actual_video_image:
+                                    if not self.waiting_for_oscillation_point_click: # Area Drawing phase
+                                        if io.mouse_down[0] and not self.is_drawing_oscillation_area: # Left mouse button down
+                                            self.is_drawing_oscillation_area = True
+                                            self.oscillation_area_draw_start_screen_pos = (mouse_screen_x, mouse_screen_y)
+                                            self.oscillation_area_draw_current_screen_pos = (mouse_screen_x, mouse_screen_y)
+                                            self.drawn_oscillation_area_video_coords = None
+                                            self.app.energy_saver.reset_activity_timer()
+
+                                        if self.is_drawing_oscillation_area:
+                                            self.oscillation_area_draw_current_screen_pos = (mouse_screen_x, mouse_screen_y)
+                                            draw_list.add_rect(
+                                                min(self.oscillation_area_draw_start_screen_pos[0],
+                                                    self.oscillation_area_draw_current_screen_pos[0]),
+                                                min(self.oscillation_area_draw_start_screen_pos[1],
+                                                    self.oscillation_area_draw_current_screen_pos[1]),
+                                                max(self.oscillation_area_draw_start_screen_pos[0],
+                                                    self.oscillation_area_draw_current_screen_pos[0]),
+                                                max(self.oscillation_area_draw_start_screen_pos[1],
+                                                    self.oscillation_area_draw_current_screen_pos[1]),
+                                                imgui.get_color_u32_rgba(0, 255, 255, 255), thickness=2  # Cyan color
+                                            )
+
+                                        if not io.mouse_down[0] and self.is_drawing_oscillation_area: # Mouse released
+                                            self.is_drawing_oscillation_area = False
+                                            start_vid_coords = self._screen_to_video_coords(
+                                                *self.oscillation_area_draw_start_screen_pos)
+                                            end_vid_coords = self._screen_to_video_coords(
+                                                *self.oscillation_area_draw_current_screen_pos)
+
+                                            if start_vid_coords and end_vid_coords:
+                                                vx1, vy1 = start_vid_coords
+                                                vx2, vy2 = end_vid_coords
+                                                area_x, area_y = min(vx1, vx2), min(vy1, vy2)
+                                                area_w, area_h = abs(vx2 - vx1), abs(vy2 - vy1)
 
                                             if area_w > 5 and area_h > 5: # Minimum area size
                                                 self.drawn_oscillation_area_video_coords = (area_x, area_y, area_w, area_h)
@@ -473,67 +468,14 @@
                                                 self.oscillation_area_draw_start_screen_pos = (0, 0)
                                                 self.oscillation_area_draw_current_screen_pos = (0, 0)
                                                 self.app.is_setting_oscillation_area_mode = False
-=======
-                                                self.app.logger.info("Point click was outside the video content area.", extra={'status_message': True})
-                                elif self.is_drawing_user_roi and not io.mouse_down[0]: # Mouse released outside hovered area while drawing
-                                    self.is_drawing_user_roi = False
-                                    self.app.logger.info("ROI drawing cancelled (mouse released outside video).", extra={'status_message': True})
-
-                            # --- Oscillation Area Drawing/Selection Logic ---
-                            if self.app.is_setting_oscillation_area_mode:
-                                draw_list = imgui.get_window_draw_list()
-                                mouse_screen_x, mouse_screen_y = io.mouse_pos
-
-                                if is_hovering_actual_video_image:
-                                    if not self.waiting_for_oscillation_point_click: # Area Drawing phase
-                                        if io.mouse_down[0] and not self.is_drawing_oscillation_area: # Left mouse button down
-                                            self.is_drawing_oscillation_area = True
-                                            self.oscillation_area_draw_start_screen_pos = (mouse_screen_x, mouse_screen_y)
-                                            self.oscillation_area_draw_current_screen_pos = (mouse_screen_x, mouse_screen_y)
+                                            else:
+                                                self.app.logger.info("Drawn oscillation area is too small. Please redraw.", extra={'status_message': True})
+                                                self.drawn_oscillation_area_video_coords = None
+                                        else:
+                                            self.app.logger.warning(
+                                                "Could not convert oscillation area screen coordinates to video coordinates (likely drawn outside video area).")
                                             self.drawn_oscillation_area_video_coords = None
-                                            self.app.energy_saver.reset_activity_timer()
-
-                                        if self.is_drawing_oscillation_area:
-                                            self.oscillation_area_draw_current_screen_pos = (mouse_screen_x, mouse_screen_y)
-                                            draw_list.add_rect(
-                                                min(self.oscillation_area_draw_start_screen_pos[0],
-                                                    self.oscillation_area_draw_current_screen_pos[0]),
-                                                min(self.oscillation_area_draw_start_screen_pos[1],
-                                                    self.oscillation_area_draw_current_screen_pos[1]),
-                                                max(self.oscillation_area_draw_start_screen_pos[0],
-                                                    self.oscillation_area_draw_current_screen_pos[0]),
-                                                max(self.oscillation_area_draw_start_screen_pos[1],
-                                                    self.oscillation_area_draw_current_screen_pos[1]),
-                                                imgui.get_color_u32_rgba(0, 255, 255, 255), thickness=2  # Cyan color
-                                            )
-
-                                        if not io.mouse_down[0] and self.is_drawing_oscillation_area: # Mouse released
-                                            self.is_drawing_oscillation_area = False
-                                            start_vid_coords = self._screen_to_video_coords(
-                                                *self.oscillation_area_draw_start_screen_pos)
-                                            end_vid_coords = self._screen_to_video_coords(
-                                                *self.oscillation_area_draw_current_screen_pos)
-
-                                            if start_vid_coords and end_vid_coords:
-                                                vx1, vy1 = start_vid_coords
-                                                vx2, vy2 = end_vid_coords
-                                                area_x, area_y = min(vx1, vx2), min(vy1, vy2)
-                                                area_w, area_h = abs(vx2 - vx1), abs(vy2 - vy1)
-
-                                                if area_w > 5 and area_h > 5: # Minimum area size
-                                                    self.drawn_oscillation_area_video_coords = (area_x, area_y, area_w, area_h)
-                                                    self.waiting_for_oscillation_point_click = True
-                                                    self.app.logger.info("Oscillation area drawn. Setting tracking point to center.", extra={'status_message': True, 'duration': 5.0})
-                                                else:
-                                                    self.app.logger.info("Drawn oscillation area is too small. Please redraw.", extra={'status_message': True})
-                                                    self.drawn_oscillation_area_video_coords = None
->>>>>>> b5952cd9
-                                            else:
-                                                self.app.logger.warning(
-                                                    "Could not convert oscillation area screen coordinates to video coordinates (likely drawn outside video area).")
-                                                self.drawn_oscillation_area_video_coords = None
-
-<<<<<<< HEAD
+
                                 elif self.waiting_for_oscillation_point_click and self.drawn_oscillation_area_video_coords: # Point selection phase
                                     # Use center point of the area as the tracking point
                                     area_x, area_y, area_w, area_h = self.drawn_oscillation_area_video_coords
@@ -561,36 +503,36 @@
                                 self.is_drawing_oscillation_area = False
                                 self.app.logger.info("Oscillation area drawing cancelled (mouse released outside video).", extra={'status_message': True})
 
-                        # Visualization of active Oscillation Area (even when not setting)
-                        if (
-                            self.app.tracker and 
-                            self.app.tracker.oscillation_area_fixed is not None and 
-                            self.app.tracker.oscillation_grid_blocks and
-                            not self.app.is_setting_oscillation_area_mode
-                        ):
-                            draw_list = imgui.get_window_draw_list()
-                            ax_vid, ay_vid, aw_vid, ah_vid = self.app.tracker.oscillation_area_fixed
-
-                            area_start_screen = self._video_to_screen_coords(ax_vid, ay_vid)
-                            area_end_screen = self._video_to_screen_coords(ax_vid + aw_vid, ay_vid + ah_vid)
-
-                            if area_start_screen and area_end_screen:
-                                # Draw blue outline for the area
-                                draw_list.add_rect(area_start_screen[0], area_start_screen[1], area_end_screen[0], area_end_screen[1], imgui.get_color_u32_rgba(0, 128, 255, 255), thickness=2)
-                                # Add label
-                                draw_list.add_text(area_start_screen[0], area_start_screen[1] - 15, imgui.get_color_u32_rgba(0, 255, 255, 255), "Oscillation Area")
-
-                                # Draw the grid blocks
-                                # Get active block positions from tracker if available
-                                active_block_positions = set()
-                                if hasattr(self.app.tracker, 'oscillation_active_block_positions'):
-                                    active_block_positions = set(self.app.tracker.oscillation_active_block_positions)
-                                elif hasattr(self.app.tracker, 'last_active_block_positions'):
-                                    active_block_positions = set(self.app.tracker.last_active_block_positions)
-                                # Fallback: try to get from tracker attribute if exposed
-                                elif hasattr(self.app.tracker, 'get_active_block_positions'):
-                                    active_block_positions = set(self.app.tracker.get_active_block_positions())
-                                # If not available, just draw all as grey
+                            # Visualization of active Oscillation Area (even when not setting)
+                            if (
+                                self.app.tracker and 
+                                self.app.tracker.oscillation_area_fixed is not None and 
+                                self.app.tracker.oscillation_grid_blocks and
+                                not self.app.is_setting_oscillation_area_mode
+                            ):
+                                draw_list = imgui.get_window_draw_list()
+                                ax_vid, ay_vid, aw_vid, ah_vid = self.app.tracker.oscillation_area_fixed
+
+                                area_start_screen = self._video_to_screen_coords(ax_vid, ay_vid)
+                                area_end_screen = self._video_to_screen_coords(ax_vid + aw_vid, ay_vid + ah_vid)
+
+                                if area_start_screen and area_end_screen:
+                                    # Draw blue outline for the area
+                                    draw_list.add_rect(area_start_screen[0], area_start_screen[1], area_end_screen[0], area_end_screen[1], imgui.get_color_u32_rgba(0, 128, 255, 255), thickness=2)
+                                    # Add label
+                                    draw_list.add_text(area_start_screen[0], area_start_screen[1] - 15, imgui.get_color_u32_rgba(0, 255, 255, 255), "Oscillation Area")
+
+                                    # Draw the grid blocks
+                                    # Get active block positions from tracker if available
+                                    active_block_positions = set()
+                                    if hasattr(self.app.tracker, 'oscillation_active_block_positions'):
+                                        active_block_positions = set(self.app.tracker.oscillation_active_block_positions)
+                                    elif hasattr(self.app.tracker, 'last_active_block_positions'):
+                                        active_block_positions = set(self.app.tracker.last_active_block_positions)
+                                    # Fallback: try to get from tracker attribute if exposed
+                                    elif hasattr(self.app.tracker, 'get_active_block_positions'):
+                                        active_block_positions = set(self.app.tracker.get_active_block_positions())
+                                    # If not available, just draw all as grey
 
                                 # Try to infer grid dimensions
                                 grid_blocks = self.app.tracker.oscillation_grid_blocks
@@ -612,109 +554,6 @@
                                             color = (0, 255, 0, 255)  # Green for active
                                         #draw_list.add_rect(grid_start[0], grid_start[1], grid_end[0], grid_end[1], imgui.get_color_u32_rgba(*color), thickness=1)
 
-                        # Visualization of active User Fixed ROI (even when not setting)
-                        if self.app.tracker and self.app.tracker.tracking_mode == "USER_FIXED_ROI" and \
-                                self.app.tracker.user_roi_fixed and not self.app.is_setting_user_roi_mode:
-                            draw_list = imgui.get_window_draw_list()
-                            urx_vid, ury_vid, urw_vid, urh_vid = self.app.tracker.user_roi_fixed
-
-                            roi_start_screen = self._video_to_screen_coords(urx_vid, ury_vid)
-                            roi_end_screen = self._video_to_screen_coords(urx_vid + urw_vid, ury_vid + urh_vid)
-
-                            if roi_start_screen and roi_end_screen:
-                                draw_list.add_rect(roi_start_screen[0],roi_start_screen[1],roi_end_screen[0],roi_end_screen[1],imgui.get_color_u32_rgba(*VideoDisplayColors.ROI_BORDER),thickness=2)
-                            if self.app.tracker.user_roi_tracked_point_relative: # UPDATED TO USE TRACKED POINT
-                                abs_tracked_x_vid = self.app.tracker.user_roi_fixed[0] + int(self.app.tracker.user_roi_tracked_point_relative[0])
-                                abs_tracked_y_vid = self.app.tracker.user_roi_fixed[1] + int(self.app.tracker.user_roi_tracked_point_relative[1])
-                                point_screen_coords = self._video_to_screen_coords(abs_tracked_x_vid,abs_tracked_y_vid)
-                                if point_screen_coords:
-                                    draw_list.add_circle_filled(point_screen_coords[0], point_screen_coords[1], 5, imgui.get_color_u32_rgba(*VideoDisplayColors.TRACKING_POINT)) # Green moving dot
-                                    if self.app.tracker.show_flow:
-                                        dx_flow_vid, dy_flow_vid = self.app.tracker.user_roi_current_flow_vector
-                                        flow_end_vid_x, flow_end_vid_y = abs_tracked_x_vid + int(dx_flow_vid * 10), abs_tracked_y_vid+int(dy_flow_vid*10)
-                                        flow_end_screen_coords = self._video_to_screen_coords(flow_end_vid_x,flow_end_vid_y)
-                                        if flow_end_screen_coords:
-                                            draw_list.add_line(point_screen_coords[0], point_screen_coords[1], flow_end_screen_coords[0], flow_end_screen_coords[1], imgui.get_color_u32_rgba(*VideoDisplayColors.FLOW_VECTOR), thickness=2)
-                        self._handle_video_mouse_interaction(app_state)
-
-                        if app_state.show_stage2_overlay and stage_proc.stage2_overlay_data_map and self.app.processor and \
-                                self.app.processor.current_frame_index >= 0:
-                            self._render_stage2_overlay(stage_proc, app_state)
-
-                        # Only show live tracker info if the Stage 2 overlay isn't active
-                        if self.app.tracker and self.app.tracker.tracking_active and not (app_state.show_stage2_overlay and stage_proc.stage2_overlay_data_map):
-                            draw_list = imgui.get_window_draw_list()
-=======
-                                    elif self.waiting_for_oscillation_point_click and self.drawn_oscillation_area_video_coords: # Point selection phase
-                                        # Use center point of the area as the tracking point
-                                        area_x, area_y, area_w, area_h = self.drawn_oscillation_area_video_coords
-                                        center_x = area_x + area_w // 2
-                                        center_y = area_y + area_h // 2
-                                        point_vid_coords = (center_x, center_y)
-                                        
-                                        # Set the oscillation area immediately without requiring point click
-                                        self.app.oscillation_area_and_point_set(self.drawn_oscillation_area_video_coords, point_vid_coords)
-                                        self.waiting_for_oscillation_point_click = False
-                                        self.drawn_oscillation_area_video_coords = None
-                                        # Clear drawing state to prevent showing both rectangles
-                                        self.is_drawing_oscillation_area = False
-                                        self.oscillation_area_draw_start_screen_pos = (0, 0)
-                                        self.oscillation_area_draw_current_screen_pos = (0, 0)
-                                elif self.is_drawing_oscillation_area and not io.mouse_down[0]: # Mouse released outside hovered area while drawing
-                                    self.is_drawing_oscillation_area = False
-                                    self.app.logger.info("Oscillation area drawing cancelled (mouse released outside video).", extra={'status_message': True})
-
-                            # Visualization of active Oscillation Area (even when not setting)
-                            if (
-                                self.app.tracker and 
-                                self.app.tracker.oscillation_area_fixed is not None and 
-                                self.app.tracker.oscillation_grid_blocks and
-                                not self.app.is_setting_oscillation_area_mode
-                            ):
-                                draw_list = imgui.get_window_draw_list()
-                                ax_vid, ay_vid, aw_vid, ah_vid = self.app.tracker.oscillation_area_fixed
-
-                                area_start_screen = self._video_to_screen_coords(ax_vid, ay_vid)
-                                area_end_screen = self._video_to_screen_coords(ax_vid + aw_vid, ay_vid + ah_vid)
-
-                                if area_start_screen and area_end_screen:
-                                    # Draw blue outline for the area
-                                    draw_list.add_rect(area_start_screen[0], area_start_screen[1], area_end_screen[0], area_end_screen[1], imgui.get_color_u32_rgba(0, 128, 255, 255), thickness=2)
-                                    # Add label
-                                    draw_list.add_text(area_start_screen[0], area_start_screen[1] - 15, imgui.get_color_u32_rgba(0, 255, 255, 255), "Oscillation Area")
-
-                                    # Draw the grid blocks
-                                    # Get active block positions from tracker if available
-                                    active_block_positions = set()
-                                    if hasattr(self.app.tracker, 'oscillation_active_block_positions'):
-                                        active_block_positions = set(self.app.tracker.oscillation_active_block_positions)
-                                    elif hasattr(self.app.tracker, 'last_active_block_positions'):
-                                        active_block_positions = set(self.app.tracker.last_active_block_positions)
-                                    # Fallback: try to get from tracker attribute if exposed
-                                    elif hasattr(self.app.tracker, 'get_active_block_positions'):
-                                        active_block_positions = set(self.app.tracker.get_active_block_positions())
-                                    # If not available, just draw all as grey
-
-                                    # Try to infer grid dimensions
-                                    grid_blocks = self.app.tracker.oscillation_grid_blocks
-                                    num_blocks = len(grid_blocks)
-                                    # Try to get max_blocks_w from tracker if available
-                                    max_blocks_w = getattr(self.app.tracker, 'oscillation_max_blocks_w', 0)
-                                    if max_blocks_w <= 0:
-                                        # Fallback: estimate as square
-                                        max_blocks_w = int(num_blocks ** 0.5) if num_blocks > 0 else 1
-                                    for i, (x, y, w, h) in enumerate(grid_blocks):
-                                        grid_start = self._video_to_screen_coords(x, y)
-                                        grid_end = self._video_to_screen_coords(x + w, y + h)
-                                        if grid_start and grid_end:
-                                            # Compute (r, c) for this block
-                                            r = i // max_blocks_w
-                                            c = i % max_blocks_w
-                                            color = (0, 0, 0, 0.3)  # Faded grey
-                                            if (r, c) in self.app.tracker.oscillation_active_block_positions:
-                                                color = (0, 255, 0, 255)  # Green for active
-                                            draw_list.add_rect(grid_start[0], grid_start[1], grid_end[0], grid_end[1], imgui.get_color_u32_rgba(*color), thickness=1)
-
                             # Visualization of active User Fixed ROI (even when not setting)
                             if self.app.tracker and self.app.tracker.tracking_mode == "USER_FIXED_ROI" and \
                                     self.app.tracker.user_roi_fixed and not self.app.is_setting_user_roi_mode:
@@ -774,7 +613,6 @@
                             btn_widths = [imgui.calc_text_size(lbl)[0] + imgui.get_style().frame_padding[0]*2 + imgui.get_style().item_spacing[0] for lbl in btn_labels]
                             total_btn_width = sum(btn_widths)
                             # btn_height = imgui.get_frame_height()
->>>>>>> b5952cd9
                             img_rect = self._actual_video_image_rect_on_screen
                             top_right_x = img_rect['max_x'] - total_btn_width + 4
                             top_right_y = img_rect['min_y'] + 8
