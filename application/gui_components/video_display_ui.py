--- conflicted
+++ resolved
@@ -536,18 +536,12 @@
                                 self.app.logger.info("Oscillation area drawing cancelled (mouse released outside video).", extra={'status_message': True})
 
                         # Visualization of active Oscillation Area (even when not setting)
-<<<<<<< HEAD
-                        if (self.app.tracker and 
-                            self.app.tracker.oscillation_area_fixed is not None and 
-                            not self.app.is_setting_oscillation_area_mode):
-=======
                         if (
                             self.app.tracker and 
                             self.app.tracker.oscillation_area_fixed is not None and 
                             self.app.tracker.oscillation_grid_blocks and
                             not self.app.is_setting_oscillation_area_mode
                         ):
->>>>>>> d8a8c378
                             draw_list = imgui.get_window_draw_list()
                             ax_vid, ay_vid, aw_vid, ah_vid = self.app.tracker.oscillation_area_fixed
 
@@ -555,12 +549,6 @@
                             area_end_screen = self._video_to_screen_coords(ax_vid + aw_vid, ay_vid + ah_vid)
 
                             if area_start_screen and area_end_screen:
-<<<<<<< HEAD
-                                draw_list.add_rect(area_start_screen[0], area_start_screen[1], area_end_screen[0], area_end_screen[1], imgui.get_color_u32_rgba(0, 255, 255, 255), thickness=2)  # Cyan color
-                                # Add label
-                                draw_list.add_text(area_start_screen[0], area_start_screen[1] - 15, imgui.get_color_u32_rgba(0, 255, 255, 255), "Oscillation Area")
-
-=======
                                 # Draw blue outline for the area
                                 draw_list.add_rect(area_start_screen[0], area_start_screen[1], area_end_screen[0], area_end_screen[1], imgui.get_color_u32_rgba(0, 128, 255, 255), thickness=2)
                                 # Add label
@@ -598,7 +586,6 @@
                                             color = (0, 255, 0, 255)  # Green for active
                                         draw_list.add_rect(grid_start[0], grid_start[1], grid_end[0], grid_end[1], imgui.get_color_u32_rgba(*color), thickness=1)
 
->>>>>>> d8a8c378
                         # Visualization of active User Fixed ROI (even when not setting)
                         if self.app.tracker and self.app.tracker.tracking_mode == "USER_FIXED_ROI" and \
                                 self.app.tracker.user_roi_fixed and not self.app.is_setting_user_roi_mode:
