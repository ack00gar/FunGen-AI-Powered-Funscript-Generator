--- conflicted
+++ resolved
@@ -26,21 +26,9 @@
 from matplotlib.colors import LinearSegmentedColormap, Normalize
 
 
-<<<<<<< HEAD
-        # Backup output file if it exists
-        if os.path.exists(output_path):
-            global_state.logger.warning(f"Output path {output_path} already exists, backing up as {output_path}.bak...")
-            backup = output_path + ".bak"
-            if os.path.exists(backup):
-                os.remove(backup)
-            os.rename(output_path, backup)
-
-        raw_funscript_path = global_state.video_file[:-4] + f"_rawfunscript.json"
-=======
 class FunscriptGenerator:
     def generate(self, state):
         output_path, _ = get_output_file_path(state.video_path, ".funscript")
->>>>>>> efe067ef
 
         raw_funscript_path, _ = get_output_file_path(state.video_path, "_rawfunscript.json")
         if os.path.exists(raw_funscript_path) and (state.funscript_data is None or len(state.funscript_data) == 0):
@@ -71,17 +59,10 @@
             zip_positions = list(zip(ats, positions))
 
             # Apply VW simplification if enabled
-<<<<<<< HEAD
-            if global_state.vw_simplification_enabled:
-                global_state.logger.info("Positions adjustment - step 2 (VW algorithm simplification)")
-                zip_positions = simplify_coords(zip_positions, global_state.vw_factor)
-                global_state.logger.info(f"Length of VW filtered positions: {len(zip_positions)}")
-=======
             if state.vw_simplification_enabled:
                 logger.info("Positions adjustment - step 2 (VW algorithm simplification)")
                 zip_positions = simplify_coords(zip_positions, state.vw_factor)
                 logger.info(f"Length of VW filtered positions: {len(zip_positions)}")
->>>>>>> efe067ef
             else:
                 logger.info("Skipping positions adjustment - step 2 (VW algorithm simplification)")
 
@@ -116,15 +97,6 @@
                 logger.info("Skipping positions adjustment - step 5 (amplitude boosting)")
 
             # Round position values to the closest multiple of 5, still between 0 and 100
-<<<<<<< HEAD
-            if global_state.vw_simplification_enabled:
-                global_state.logger.info(f"Positions adjustment - step 6 (rounding to the closest multiple of {global_state.rounding})")
-                adjusted_positions = [round(p / global_state.rounding) * global_state.rounding for p in
-                                      adjusted_positions]
-
-            else:
-                global_state.logger.info(f"Skipping positions adjustment - step 6 (rounding to the closest multiple of {global_state.rounding})")
-=======
             if state.vw_simplification_enabled:
                 logger.info(
                     f"Positions adjustment - step 6 (rounding to the closest multiple of {state.rounding})")
@@ -134,7 +106,6 @@
             else:
                 logger.info(
                     f"Skipping positions adjustment - step 6 (rounding to the closest multiple of {state.rounding})")
->>>>>>> efe067ef
 
             # Recombine timestamps and adjusted positions
             logger.info("Re-assembling ats and positions")
@@ -184,88 +155,6 @@
                 i += 1
             f.write("]}\n")
 
-<<<<<<< HEAD
-    def generate_heatmap(self, funscript_path, output_image_path, global_state):
-        # Load funscript data
-        times, positions, _, _ = self.load_funscript(funscript_path, global_state)
-        if not times or not positions:
-            global_state.logger.error("Failed to load funscript data.")
-            return
-
-        # add a timing: 0, position: 100 at the beginning if no value for 0
-        if times[0] != 0:
-            times.insert(0, 0)
-            positions.insert(0, 100)
-
-        global_state.logger.info(f"Total Actions: {len(times)}")
-        global_state.logger.info(f"Time Range: {times[0]} to {datetime.timedelta(seconds=int(times[-1] / 1000))}")
-
-        # Calculate speed (position change per time interval)
-        # We add 1e-10 to prevent dividing by zero
-        speeds = np.abs(np.diff(positions) / (np.diff(times) + 1e-10)) * 1000  # Positions per second
-
-        def get_color(intensity):
-            if intensity <= 0:
-                return heatmap_colors[0]
-            if intensity > 5 * step_size:
-                return heatmap_colors[6]
-            intensity += step_size / 2.0
-            index = int(intensity // step_size)
-            t = (intensity - index * step_size) / step_size
-            return [
-                heatmap_colors[index][0] + (heatmap_colors[index + 1][0] - heatmap_colors[index][0]) * t,
-                heatmap_colors[index][1] + (heatmap_colors[index + 1][1] - heatmap_colors[index][1]) * t,
-                heatmap_colors[index][2] + (heatmap_colors[index + 1][2] - heatmap_colors[index][2]) * t
-            ]
-
-        # Create figure and plot
-        plt.figure(figsize=(30, 2))
-        ax = plt.gca()
-
-        # Draw lines between points with colors based on speed
-        for i in range(len(times) - 1):
-            x_start = times[i] / 1000  # Convert ms to seconds
-            x_end = times[i + 1] / 1000
-            y_start = positions[i]
-            y_end = positions[i + 1]
-            speed = speeds[i]
-
-            # Get color based on speed
-            color = get_color(speed)
-            line_color = (color[0] / 255, color[1] / 255, color[2] / 255)  # Normalize to [0, 1]
-
-            # Plot the line
-            ax.plot([x_start, x_end], [y_start, y_end], color=line_color, linewidth=2)
-
-        # Customize plot
-        ax.set_title(
-            f'Funscript Heatmap\nDuration: {datetime.timedelta(seconds=int(times[-1] / 1000))} - Avg. Speed {int(np.mean(speeds))} - Actions: {len(times)}')
-        ax.set_xlabel('Time (s)')
-        ax.set_yticks(np.arange(0, 101, 10))
-        ax.set_xlim(times[0] / 1000, times[-1] / 1000)
-        ax.set_ylim(0, 100)
-
-        # Remove borders (spines)
-        for spine in ax.spines.values():
-            spine.set_visible(False)
-
-        # Add colorbar
-        cmap = mcolors.LinearSegmentedColormap.from_list("custom_heatmap", [
-            (heatmap_colors[i][0] / 255, heatmap_colors[i][1] / 255, heatmap_colors[i][2] / 255) for i in
-            range(len(heatmap_colors))
-        ])
-        norm = mcolors.Normalize(vmin=0, vmax=5 * step_size)
-        sm = ScalarMappable(cmap=cmap, norm=norm)
-        sm.set_array([])
-        # cbar = plt.colorbar(sm, ax=ax, orientation='horizontal', pad=0.2,
-        #                    ticks=np.arange(0, 5 * step_size + 1, step_size))
-        # cbar.set_label('Speed (positions/s)')
-
-        # Save the figure
-        plt.savefig(output_image_path, bbox_inches='tight', dpi=200)  # Increase resolution
-        plt.close()
-        global_state.logger.info(f"Funscript heatmap saved to {output_image_path}")
-=======
     def generate_heatmap(self, funscript_path, output_image_path):
         try:
             # Load funscript data
@@ -361,7 +250,6 @@
             logger.info(f"Funscript heatmap saved to {output_image_path}")
         except Exception as e:
             logger.error(f"Error generating heatmap for funscript: {e}")
->>>>>>> efe067ef
 
     def boost_amplitude(self, signal, boost_factor, min_value=0, max_value=100):
         """
@@ -632,19 +520,11 @@
         # Heatmaps (First row: 2 columns spanning the entire width)
         if ref_sections:
             ax_ref_heatmap = fig.add_subplot(gs[0, :2])
-<<<<<<< HEAD
-            self.generate_heatmap_inline(ax_ref_heatmap, ref_times, ref_positions, global_state)
-            ax_ref_heatmap.set_title('Reference Funscript Heatmap', fontsize=14)
-
-        ax_gen_heatmap = fig.add_subplot(gs[0, 2:])
-        self.generate_heatmap_inline(ax_gen_heatmap, gen_times, gen_positions, global_state)
-=======
             self.generate_heatmap_inline(ax_ref_heatmap, ref_times, ref_positions, state)
             ax_ref_heatmap.set_title('Reference Funscript Heatmap', fontsize=14)
 
         ax_gen_heatmap = fig.add_subplot(gs[0, 2:])
         self.generate_heatmap_inline(ax_gen_heatmap, gen_times, gen_positions, state)
->>>>>>> efe067ef
         ax_gen_heatmap.set_title('Generated Funscript Heatmap', fontsize=14)
 
         if ref_sections:
@@ -718,11 +598,7 @@
         output_image_path = os.path.join(directory, new_filename)
         plt.savefig(output_image_path[:-4] + f"_{datetime.datetime.now().strftime('%Y-%m-%d_%H-%M-%S')}.png", dpi=100)
 
-<<<<<<< HEAD
-    def generate_heatmap_inline(self, ax, times, positions, global_state):
-=======
     def generate_heatmap_inline(self, ax, times, positions, state):
->>>>>>> efe067ef
         """
         Generates a heatmap on the given axes using the existing `generate_heatmap` logic.
 
@@ -736,16 +612,6 @@
 
         # Bug fix, happened on some reference scripts with 2 identical times values : keep only the first one
         for i in range(1, len(times)):
-<<<<<<< HEAD
-            if times[i] == times[i-1]:
-                times.pop(i)
-                positions.pop(i)
-                global_state.logger.info(f"Removed duplicate time value {times[i]}")
-                break
-
-        # Calculate speed (position change per time interval)
-        # We add 1e-10 to prevent dividing by zero
-=======
             if times[i] == times[i - 1]:
                 times.pop(i)
                 positions.pop(i)
@@ -754,7 +620,6 @@
 
         # Calculate speed (position change per time interval)
         # prevent division by zero by adding 1e-10
->>>>>>> efe067ef
         speeds = np.abs(np.diff(positions) / (np.diff(times) + 1e-10)) * 1000  # Positions per second
 
         def get_color(intensity):
@@ -838,14 +703,8 @@
         avg_stroke_duration = np.mean(stroke_durations)
 
         # Calculate average speed
-<<<<<<< HEAD
-        # We add 1e-10 to prevent dividing by zero
-        speeds = np.abs(np.diff(positions) / (np.diff(times) + 1e-10)) * 1000  # Positions per second
-        #speeds = np.abs(np.diff(positions) / stroke_durations)
-=======
         # prevent division by zero by adding 1e-10
         speeds = np.abs(np.diff(positions) / (np.diff(times) + 1e-10)) * 1000  # Positions per second
->>>>>>> efe067ef
         avg_speed = np.mean(speeds)
 
         # Calculate average depth of stroke
